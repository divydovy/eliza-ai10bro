import { DirectoryTraversal } from './DirectoryTraversal.js';
import { TypeScriptParser } from './TypeScriptParser.js';
import { JsDocAnalyzer } from './JsDocAnalyzer.js';
import { JsDocGenerator } from './JsDocGenerator.js';
import type { TSESTree } from '@typescript-eslint/types';
import { ASTQueueItem, EnvUsage, FullModeFileChange, PrModeFileChange, TodoItem } from './types/index.js';
import { GitManager } from './GitManager.js';
import fs from 'fs';
import { Configuration } from './Configuration.js';
import path from 'path';
import { AIService } from './AIService.js';
import { PluginDocumentationGenerator } from './PluginDocumentationGenerator.js';
<<<<<<< HEAD
import { JSDocValidator } from './JSDocValidator.js';
=======
>>>>>>> 14d69937

/**
 * Class representing a Documentation Generator.
 *
 */
export class DocumentationGenerator {
    public missingJsDocQueue: ASTQueueItem[] = [];
    public existingJsDocQueue: ASTQueueItem[] = [];
    private hasChanges: boolean = false;
    private fileContents: Map<string, string> = new Map();
    public branchName: string = '';
    private fileOffsets: Map<string, number> = new Map();
    private typeScriptFiles: string[] = [];
<<<<<<< HEAD
    private jsDocValidator: JSDocValidator;
=======
>>>>>>> 14d69937

    /**
     * Constructor for initializing the object with necessary dependencies.
     *
     * @param {DirectoryTraversal} directoryTraversal - Instance of DirectoryTraversal class.
     * @param {TypeScriptParser} typeScriptParser - Instance of TypeScriptParser class.
     * @param {JsDocAnalyzer} jsDocAnalyzer - Instance of JsDocAnalyzer class.
     * @param {JsDocGenerator} jsDocGenerator - Instance of JsDocGenerator class.
     * @param {GitManager} gitManager - Instance of GitManager class.
     * @param {Configuration} configuration - Instance of Configuration class.
     * @param {AIService} aiService - Instance of AIService class.
     */

    constructor(
        public directoryTraversal: DirectoryTraversal,
        public typeScriptParser: TypeScriptParser,
        public jsDocAnalyzer: JsDocAnalyzer,
        public jsDocGenerator: JsDocGenerator,
        public gitManager: GitManager,
        public configuration: Configuration,
        public aiService: AIService,
    ) {
        this.typeScriptFiles = this.directoryTraversal.traverse();
<<<<<<< HEAD
        this.jsDocValidator = new JSDocValidator(aiService);
=======
>>>>>>> 14d69937
    }

    /**
     * Asynchronously generates JSDoc comments for the TypeScript files based on the given pull request number or full mode.
     *
     * @param pullNumber - Optional. The pull request number to generate JSDoc comments for.
     * @returns A promise that resolves once the JSDoc generation process is completed.
     */
    public async generate(pullNumber?: number): Promise<{ documentedItems: ASTQueueItem[], branchName: string | undefined }> {
        let fileChanges: PrModeFileChange[] | FullModeFileChange[] = [];
        this.fileOffsets.clear();

        if (pullNumber) {
            const prFiles = await this.gitManager.getFilesInPullRequest(pullNumber);
            fileChanges = prFiles.filter(file => {
                // Convert PR file path (which is repo-relative) to absolute path
                const absolutePath = this.configuration.toAbsolutePath(file.filename);

                // Check if file is in target directory
                const isInTargetDir = absolutePath.startsWith(this.configuration.absolutePath);

                // Get path relative to target directory for exclusion checking
                const relativeToTarget = path.relative(
                    this.configuration.absolutePath,
                    absolutePath
                );

                // Check exclusions
                const isExcluded =
                    // Check excluded directories
                    this.configuration.excludedDirectories.some(dir =>
                        relativeToTarget.split(path.sep)[0] === dir
                    ) ||
                    // Check excluded files
                    this.configuration.excludedFiles.some(excludedFile =>
                        path.basename(absolutePath) === excludedFile
                    );

                return isInTargetDir && !isExcluded;
            });
        } else {
            const typeScriptFiles = this.directoryTraversal.traverse();
            fileChanges = typeScriptFiles.map((file) => ({
                filename: this.configuration.toRelativePath(file),
                status: 'modified',
            }));
        }

        // Process each TypeScript file
        for (const fileChange of fileChanges) {
            if (fileChange.status === 'deleted') continue;

            const filePath = this.configuration.toAbsolutePath(fileChange.filename);
            this.fileOffsets.set(filePath, 0);

            // Load and store file content
            if (fileChange.status === 'added' && 'contents_url' in fileChange) {
                console.log('Getting file content from GitHub API');
                const fileContent = await this.getFileContent(fileChange.contents_url);
                this.fileContents.set(filePath, fileContent);
            } else {
                const fileContent = fs.readFileSync(filePath, 'utf-8');
                this.fileContents.set(filePath, fileContent);
            }

            const ast = this.typeScriptParser.parse(filePath);
            if (!ast || !ast.body) {
                console.log('Invalid AST found for file', filePath);
                continue;
            }

            this.jsDocAnalyzer.analyze(ast);

            // Process each node in the file
            for (const node of ast.body) {
                this.processNode(node, filePath, ast);
            }
        }

        // Process nodes that need JSDoc
        if (this.missingJsDocQueue.length > 0) {
            // Always create branch if we have missing JSDoc, even if we're only generating README
            // This way we have a branch for either JSDoc commits or README commits

            if (this.configuration.generateJsDoc) {
                this.branchName = `docs-update-${pullNumber || 'full'}-${Date.now()}`;
                await this.gitManager.createBranch(this.branchName, this.configuration.branch);
            }

            // Process each node
            for (const queueItem of this.missingJsDocQueue) {
                let comment = '';
                if (queueItem.className !== undefined) {
                    comment = await this.jsDocGenerator.generateClassComment(queueItem);
                } else {
                    comment = await this.jsDocGenerator.generateComment(queueItem);
                }
<<<<<<< HEAD

                // Only update the actual files with JSDoc if generateJsDoc flag is true
                if (this.configuration.generateJsDoc) {
                    await this.updateFileWithJSDoc(queueItem.filePath, comment, queueItem.startLine);
                    this.hasChanges = true;
                }

                queueItem.jsDoc = comment;
                this.existingJsDocQueue.push(queueItem);
=======
                await this.updateFileWithJSDoc(queueItem.filePath, comment, queueItem.startLine);

                queueItem.jsDoc = comment;
                this.existingJsDocQueue.push(queueItem);

                this.hasChanges = true;
>>>>>>> 14d69937
            }

            // Only commit and create PR for JSDoc changes if generateJsDoc is true
            if (this.hasChanges && this.branchName) {
                for (const [filePath, content] of this.fileContents) {
                    await this.gitManager.commitFile(
                        this.branchName,
                        this.configuration.toRelativePath(filePath),
                        content,
                        `docs: Add JSDoc documentation to ${path.basename(filePath)}`
                    );
                }

                const prContent = await this.generatePRContent(pullNumber);
                await this.gitManager.createPullRequest({
                    title: prContent.title,
                    body: prContent.body,
                    head: this.branchName,
                    base: this.configuration.branch,
                    labels: ['documentation', 'automated-pr'],
                    reviewers: this.configuration.pullRequestReviewers || []
                });
            }


        }
        return {
            documentedItems: this.existingJsDocQueue,
            branchName: this.branchName
        };
    }

    /**
     * Processes a single AST node and its children for JSDoc documentation
     * @param node - The AST node to process
     * @param filePath - Path to the source file
     * @param ast - The complete AST
     */
    private processNode(node: TSESTree.Node, filePath: string, ast: TSESTree.Program): void {
        if (!this.jsDocAnalyzer.shouldHaveJSDoc(node)) return;

        // Process the main node
        const jsDocComment = this.jsDocAnalyzer.getJSDocComment(node, ast.comments || []);
        const queueItem = this.jsDocAnalyzer.createQueueItem(
            node,
            filePath,
            this.getNodeCode(filePath, node)
        );

        if (jsDocComment) {
            queueItem.jsDoc = jsDocComment;
            this.existingJsDocQueue.push(queueItem);
        } else {
            this.missingJsDocQueue.push(queueItem);
        }

        // Process any documentable children (like class methods)
        const children = this.jsDocAnalyzer.getDocumentableChildren(node);
        for (const child of children) {
            const childJsDocComment = this.jsDocAnalyzer.getJSDocComment(child, ast.comments || []);
            const childQueueItem = this.jsDocAnalyzer.createQueueItem(
                child,
                filePath,
                this.getNodeCode(filePath, child)
            );

            if (childJsDocComment) {
                childQueueItem.jsDoc = childJsDocComment;
                this.existingJsDocQueue.push(childQueueItem);
            } else {
                this.missingJsDocQueue.push(childQueueItem);
            }
        }
    }

    /**
     * Updates a file with JSDoc at a specific position.
     * @param {string} filePath - The path to the file to update.
     * @param {string} jsDoc - The JSDoc to insert into the file.
     * @param {number} insertLine - The line number where the JSDoc should be inserted.
     * @returns {Promise<void>} - A Promise that resolves once the file has been updated.
     */
    private async updateFileWithJSDoc(filePath: string, jsDoc: string, insertLine: number): Promise<void> {
        const content = this.fileContents.get(filePath) || '';
        const lines = content.split('\n');
        const currentOffset = this.fileOffsets.get(filePath) || 0;
        const adjustedLine = insertLine + currentOffset;
        const fileName = filePath.split('/').pop() || '';

        // Insert the comment
        lines.splice(adjustedLine - 1, 0, jsDoc);
        const newContent = lines.join('\n');

        try {
            // Validate and fix if necessary
            const validatedJSDoc = await this.jsDocValidator.validateAndFixJSDoc(fileName,newContent, jsDoc);

            if (validatedJSDoc !== jsDoc) {
                // If the comment was fixed, update the content
                lines[adjustedLine - 1] = validatedJSDoc;
                const newLines = (validatedJSDoc.match(/\n/g) || []).length + 1;
                this.fileOffsets.set(filePath, currentOffset + newLines);
            } else {
                // console log just the file name from the path, and that the comment was valid
                const newLines = (jsDoc.match(/\n/g) || []).length + 1;
                this.fileOffsets.set(filePath, currentOffset + newLines);
            }

            this.fileContents.set(filePath, lines.join('\n'));
        } catch (error) {
            console.error(`Error validating JSDoc in ${filePath}:`, error);
            throw error;
        }
    }

    /**
     * Retrieves the code of a specific node from a given file.
     *
     * @param {string} filePath - The path to the file containing the node.
     * @param {TSESTree.Node} node - The node to extract the code from.
     * @returns {string} The code belonging to the specified node.
     */
    public getNodeCode(filePath: string, node: TSESTree.Node): string {
        const fileContent = fs.readFileSync(filePath, 'utf-8');
        const lines = fileContent.split('\n');
        const startLine = node.loc?.start.line || 0;
        const endLine = node.loc?.end.line || 0;
        return lines.slice(startLine - 1, endLine).join('\n');
    }

    /**
     * Retrieves the content of a file from the provided URL.
     *
     * @param {string} contentsUrl - The URL of the file contents
     * @returns {Promise<string>} The content of the file as a string
     */
    private async getFileContent(contentsUrl: string): Promise<string> {
        try {
            const response = await fetch(contentsUrl);
            const data = await response.json();
            return Buffer.from(data.content, 'base64').toString('utf-8');
        } catch (error) {
            console.error('Error fetching file content from GitHub API, ensure the PR has been merged');
            return '';
        }
    }

    /**
     * Asynchronously generates a pull request title and description for adding JSDoc documentation.
     * @param {number} [pullNumber] - Optional pull request number that the JSDoc documentation is related to.
     * @returns {Promise<{ title: string; body: string }>} - A promise that resolves to an object with a title and body for the pull request.
     */
    private async generatePRContent(pullNumber?: number): Promise<{ title: string; body: string }> {
        const modifiedFiles = Array.from(this.fileContents.keys());
        const filesContext = modifiedFiles.map(file => `- ${file}`).join('\n');

        const prompt = `Create a JSON object for a pull request about JSDoc documentation updates.
    The JSON must have exactly this format, with no extra fields or markdown formatting:
    {
        "title": "Brief title describing JSDoc updates",
        "body": "Detailed description of changes"
    }

    Context for generating the content:
    - ${modifiedFiles.length} files were modified
    - Files modified:\n${filesContext}
    - This is ${pullNumber ? `related to PR #${pullNumber}` : 'a full repository documentation update'}
    - This is an automated PR for adding JSDoc documentation

    The title should be concise and follow conventional commit format.
    The body should include:
    1. A clear summary of changes
    2. List of modified files
    3. Brief instructions for reviewers

    Return ONLY the JSON object, no other text.`;

        const response = await this.aiService.generateComment(prompt);

        try {
            // Clean up the response - remove any markdown formatting or extra text
            const jsonStart = response.indexOf('{');
            const jsonEnd = response.lastIndexOf('}') + 1;
            if (jsonStart === -1 || jsonEnd === -1) {
                throw new Error('No valid JSON object found in response');
            }

            const jsonStr = response.slice(jsonStart, jsonEnd)
                .replace(/```json/g, '')
                .replace(/```/g, '')
                .trim();

            const content = JSON.parse(jsonStr);

            // Validate the parsed content
            if (!content.title || !content.body || typeof content.title !== 'string' || typeof content.body !== 'string') {
                throw new Error('Invalid JSON structure');
            }

            return {
                title: content.title,
                body: content.body
            };
        } catch (error) {
            console.error('Error parsing AI response for PR content:', error);
            console.error('Raw response:', response);
            return {
                title: `docs: Add JSDoc documentation${pullNumber ? ` for PR #${pullNumber}` : ''}`,
                body: this.generateDefaultPRBody()
            };
        }
    }

    /**
     * Generates the default pull request body for adding JSDoc documentation to TypeScript files.
     *
     * @returns {string} The default pull request body containing information about the changes made.
     */
    private generateDefaultPRBody(): string {
        const changes = Array.from(this.fileContents.keys())
            .map(filePath => `- Added JSDoc documentation to \`${filePath}\``)
            .join('\n');

        return `## 📝 Documentation Updates
        This PR adds JSDoc documentation to TypeScript files that were missing proper documentation.

        ### 🔍 Changes Made:
        ${changes}

        ### 🤖 Generated by Documentation Bot
        This is an automated PR created by the documentation generator tool.`;
    }

     /**
     * Analyzes TODOs and environment variables in the code
     */
     public async analyzeCodebase(): Promise<{ todoItems: TodoItem[], envUsages: EnvUsage[] }> {
        const todoItems: TodoItem[] = [];
        const envUsages: EnvUsage[] = [];

        for (const filePath of this.typeScriptFiles) {
            const ast = this.typeScriptParser.parse(filePath);
            if (!ast) continue;

            const sourceCode = fs.readFileSync(filePath, 'utf-8');

            // Find TODOs
            this.jsDocAnalyzer.findTodoComments(ast, ast.comments || [], sourceCode);
            todoItems.push(...this.jsDocAnalyzer.todoItems);

            // Find env usages
            this.jsDocAnalyzer.findEnvUsages(ast, sourceCode);
            envUsages.push(...this.jsDocAnalyzer.envUsages);
        }

        return { todoItems, envUsages };
    }

}<|MERGE_RESOLUTION|>--- conflicted
+++ resolved
@@ -3,6 +3,7 @@
 import { JsDocAnalyzer } from './JsDocAnalyzer.js';
 import { JsDocGenerator } from './JsDocGenerator.js';
 import type { TSESTree } from '@typescript-eslint/types';
+import { ASTQueueItem, EnvUsage, FullModeFileChange, PrModeFileChange, TodoItem } from './types/index.js';
 import { ASTQueueItem, EnvUsage, FullModeFileChange, PrModeFileChange, TodoItem } from './types/index.js';
 import { GitManager } from './GitManager.js';
 import fs from 'fs';
@@ -10,10 +11,7 @@
 import path from 'path';
 import { AIService } from './AIService.js';
 import { PluginDocumentationGenerator } from './PluginDocumentationGenerator.js';
-<<<<<<< HEAD
 import { JSDocValidator } from './JSDocValidator.js';
-=======
->>>>>>> 14d69937
 
 /**
  * Class representing a Documentation Generator.
@@ -25,12 +23,10 @@
     private hasChanges: boolean = false;
     private fileContents: Map<string, string> = new Map();
     public branchName: string = '';
+    public branchName: string = '';
     private fileOffsets: Map<string, number> = new Map();
     private typeScriptFiles: string[] = [];
-<<<<<<< HEAD
     private jsDocValidator: JSDocValidator;
-=======
->>>>>>> 14d69937
 
     /**
      * Constructor for initializing the object with necessary dependencies.
@@ -54,10 +50,7 @@
         public aiService: AIService,
     ) {
         this.typeScriptFiles = this.directoryTraversal.traverse();
-<<<<<<< HEAD
         this.jsDocValidator = new JSDocValidator(aiService);
-=======
->>>>>>> 14d69937
     }
 
     /**
@@ -66,6 +59,7 @@
      * @param pullNumber - Optional. The pull request number to generate JSDoc comments for.
      * @returns A promise that resolves once the JSDoc generation process is completed.
      */
+    public async generate(pullNumber?: number): Promise<{ documentedItems: ASTQueueItem[], branchName: string | undefined }> {
     public async generate(pullNumber?: number): Promise<{ documentedItems: ASTQueueItem[], branchName: string | undefined }> {
         let fileChanges: PrModeFileChange[] | FullModeFileChange[] = [];
         this.fileOffsets.clear();
@@ -155,7 +149,6 @@
                 } else {
                     comment = await this.jsDocGenerator.generateComment(queueItem);
                 }
-<<<<<<< HEAD
 
                 // Only update the actual files with JSDoc if generateJsDoc flag is true
                 if (this.configuration.generateJsDoc) {
@@ -165,14 +158,6 @@
 
                 queueItem.jsDoc = comment;
                 this.existingJsDocQueue.push(queueItem);
-=======
-                await this.updateFileWithJSDoc(queueItem.filePath, comment, queueItem.startLine);
-
-                queueItem.jsDoc = comment;
-                this.existingJsDocQueue.push(queueItem);
-
-                this.hasChanges = true;
->>>>>>> 14d69937
             }
 
             // Only commit and create PR for JSDoc changes if generateJsDoc is true
@@ -199,6 +184,10 @@
 
 
         }
+        return {
+            documentedItems: this.existingJsDocQueue,
+            branchName: this.branchName
+        };
         return {
             documentedItems: this.existingJsDocQueue,
             branchName: this.branchName
@@ -431,4 +420,30 @@
         return { todoItems, envUsages };
     }
 
+
+     /**
+     * Analyzes TODOs and environment variables in the code
+     */
+     public async analyzeCodebase(): Promise<{ todoItems: TodoItem[], envUsages: EnvUsage[] }> {
+        const todoItems: TodoItem[] = [];
+        const envUsages: EnvUsage[] = [];
+
+        for (const filePath of this.typeScriptFiles) {
+            const ast = this.typeScriptParser.parse(filePath);
+            if (!ast) continue;
+
+            const sourceCode = fs.readFileSync(filePath, 'utf-8');
+
+            // Find TODOs
+            this.jsDocAnalyzer.findTodoComments(ast, ast.comments || [], sourceCode);
+            todoItems.push(...this.jsDocAnalyzer.todoItems);
+
+            // Find env usages
+            this.jsDocAnalyzer.findEnvUsages(ast, sourceCode);
+            envUsages.push(...this.jsDocAnalyzer.envUsages);
+        }
+
+        return { todoItems, envUsages };
+    }
+
 }