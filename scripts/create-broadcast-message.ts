--- conflicted
+++ resolved
@@ -6,12 +6,7 @@
 import crypto from 'node:crypto';
 import { encodingForModel } from "js-tiktoken";
 import fetch from 'node-fetch';
-<<<<<<< HEAD
 import { getEmbeddingZeroVector, generateText, ModelClass, ModelProviderName } from "@elizaos/core";
-=======
-import { getEmbeddingZeroVector, generateText, ModelProviderName, ModelClass, Character, embed } from "../packages/core/dist/index.js";
-import { Anthropic } from "@anthropic-ai/sdk";
->>>>>>> 707f4d86
 
 console.log('Starting broadcast message creation...');
 
@@ -22,42 +17,22 @@
 
 // Ensure broadcasts table exists with new schema
 await db.exec(`
-<<<<<<< HEAD
-  CREATE TABLE IF NOT EXISTS broadcasts (
-    id TEXT PRIMARY KEY,
-    documentId TEXT NOT NULL,
-    client TEXT NOT NULL,
-    message_id TEXT,
-    status TEXT NOT NULL DEFAULT 'pending',
-    sent_at INTEGER,
-    createdAt INTEGER NOT NULL DEFAULT (unixepoch() * 1000),
-    FOREIGN KEY (documentId) REFERENCES memories(id)
-  );
-
-  CREATE INDEX IF NOT EXISTS idx_broadcasts_status ON broadcasts(status);
-  CREATE INDEX IF NOT EXISTS idx_broadcasts_client ON broadcasts(client);
-  CREATE INDEX IF NOT EXISTS idx_broadcasts_document_id ON broadcasts(documentId);
-=======
     DROP TABLE IF EXISTS broadcasts;
 
     CREATE TABLE IF NOT EXISTS broadcasts (
         id TEXT PRIMARY KEY,
         documentId TEXT NOT NULL,
+        client TEXT NOT NULL,
+        message_id TEXT,
+        status TEXT NOT NULL DEFAULT 'pending',
+        sent_at INTEGER,
         createdAt INTEGER NOT NULL DEFAULT (unixepoch() * 1000),
-        telegram_message_id TEXT,
-        telegram_status TEXT DEFAULT 'pending',
-        telegram_sent_at INTEGER,
-        twitter_message_id TEXT,
-        twitter_status TEXT DEFAULT 'pending',
-        twitter_sent_at INTEGER,
         FOREIGN KEY (documentId) REFERENCES memories(id)
     );
 
-    CREATE INDEX IF NOT EXISTS idx_broadcasts_documentid ON broadcasts(documentId);
-    CREATE INDEX IF NOT EXISTS idx_broadcasts_telegram_status ON broadcasts(telegram_status);
-    CREATE INDEX IF NOT EXISTS idx_broadcasts_twitter_status ON broadcasts(twitter_status);
-    CREATE INDEX IF NOT EXISTS idx_broadcasts_createdat ON broadcasts(createdAt);
->>>>>>> 707f4d86
+    CREATE INDEX IF NOT EXISTS idx_broadcasts_status ON broadcasts(status);
+    CREATE INDEX IF NOT EXISTS idx_broadcasts_client ON broadcasts(client);
+    CREATE INDEX IF NOT EXISTS idx_broadcasts_document_id ON broadcasts(documentId);
 `);
 
 interface MessageContent {
@@ -82,8 +57,6 @@
 interface CharacterSettings {
     name: string;
     modelProvider?: ModelProviderName;
-<<<<<<< HEAD
-=======
     bio?: string[];
     lore?: string[];
     messageExamples?: any[];
@@ -97,7 +70,6 @@
         chat: string[];
         post: string[];
     };
->>>>>>> 707f4d86
     settings?: {
         broadcastPrompt?: string;
         secrets?: {
@@ -108,8 +80,6 @@
         maxOutputTokens?: number;
         temperature?: number;
         maxPromptTokens?: number;
-<<<<<<< HEAD
-=======
     };
 }
 
@@ -148,7 +118,6 @@
             status: 'pending' | 'sent' | 'failed';
             sentAt?: number;
         };
->>>>>>> 707f4d86
     };
     createdAt: number;
 }
@@ -163,20 +132,6 @@
     }
 }
 
-<<<<<<< HEAD
-async function getNextUnbroadcastDocument(): Promise<DatabaseMemory | undefined> {
-    console.log('Looking for next unbroadcast document...');
-
-    // Find the oldest document that hasn't been broadcast yet
-    const nextDocument = db.prepare(`
-        SELECT m1.id, m1.content, m1.createdAt
-        FROM memories m1
-        WHERE m1.type = 'documents'
-        AND NOT EXISTS (
-            SELECT 1 FROM broadcasts b
-            WHERE b.documentId = m1.id
-            AND b.status IN ('pending', 'sent')
-=======
 function getNextUnbroadcastDocument(): DatabaseMemory | undefined {
     // Get the oldest document that hasn't been broadcast yet and isn't currently being processed
     const doc = db.prepare(`
@@ -192,33 +147,24 @@
             WHERE b.documentId = m.id
             AND (b.telegram_status = 'pending' OR b.telegram_status = 'sent'
                  OR b.twitter_status = 'pending' OR b.twitter_status = 'sent')
->>>>>>> 707f4d86
         )
         ORDER BY m.createdAt ASC
         LIMIT 1
     `).get() as DatabaseMemory | undefined;
 
-<<<<<<< HEAD
-    if (nextDocument) {
-        const content = JSON.parse(nextDocument.content);
+    if (doc) {
+        const content = JSON.parse(doc.content);
         console.log('\nDocument found:', {
-            id: nextDocument.id,
-            createdAt: new Date(nextDocument.createdAt).toISOString(),
-            title: content.title || content.metadata?.title || 'No title',
-            source: content.metadata?.frontmatter?.source ||
-                   content.metadata?.source ||
-                   content.source ||
-                   content.metadata?.url ||
-                   'Unknown'
+            id: doc.id,
+            createdAt: new Date(doc.createdAt).toISOString(),
+            title: content.metadata?.frontmatter?.title || 'No title',
+            source: content.metadata?.frontmatter?.source || 'Unknown'
         });
     } else {
         console.log('No unbroadcast documents found');
     }
 
-    return nextDocument;
-=======
     return doc;
->>>>>>> 707f4d86
 }
 
 async function generatePlatformMessages(content: string, metadata: any): Promise<PlatformMessage> {
@@ -249,26 +195,13 @@
     };
 }
 
-<<<<<<< HEAD
-async function recordBroadcast(documentId: string, messageId: string, client: string) {
-    console.log(`\nRecording broadcast for ${client} in database...`);
-=======
 async function saveMessageToMemories(message: Memory): Promise<string> {
->>>>>>> 707f4d86
     const id = crypto.randomUUID();
     db.prepare(`
-<<<<<<< HEAD
-        INSERT INTO broadcasts (id, documentId, client, message_id)
-        VALUES (?, ?, ?, ?)
-    `).run(id, documentId, client, messageId);
-
-    console.log(`Successfully recorded ${client} broadcast`);
-=======
         INSERT INTO memories (id, type, content, createdAt, embedding)
         VALUES (?, ?, ?, ?, ?)
     `).run(id, message.type, message.content, Date.now(), JSON.stringify(getEmbeddingZeroVector()));
     return id;
->>>>>>> 707f4d86
 }
 
 async function savePlatformMessages(messages: PlatformMessage): Promise<BroadcastResult> {
@@ -297,21 +230,6 @@
     return result;
 }
 
-<<<<<<< HEAD
-            await recordBroadcast(document.id, broadcastMessage.id, 'telegram');
-            await recordBroadcast(document.id, broadcastMessage.id, 'twitter');
-            return data;
-        } else {
-            console.error("\nERROR: No valid message text found in response");
-            console.error("Response data:", JSON.stringify(data, null, 2));
-            throw new Error("No valid message text in response");
-        }
-    } else {
-        console.error("\nERROR: Invalid or empty response from agent");
-        console.error("Response data:", JSON.stringify(data, null, 2));
-        throw new Error("Invalid or empty response from agent");
-    }
-=======
 async function recordBroadcast(documentId: string, messageIds: BroadcastResult): Promise<string> {
     const broadcastId = crypto.randomUUID();
     db.prepare(`
@@ -335,19 +253,52 @@
     );
 
     return broadcastId;
->>>>>>> 707f4d86
 }
 
 async function createBroadcastMessage(characterName: string = 'c3po') {
     try {
         console.log(`\n🔊 BROADCAST MESSAGE CREATION STARTING 🔊`);
-<<<<<<< HEAD
         console.log(`Character: ${characterName}`);
 
         // Load character settings
         const characterPath = path.join(process.cwd(), 'characters', `${characterName}.character.json`);
         const characterSettings: CharacterSettings = JSON.parse(fs.readFileSync(characterPath, 'utf-8'));
-=======
+
+        // Set the Anthropic API key from character settings
+        if (characterSettings.settings?.secrets?.ANTHROPIC_API_KEY) {
+            process.env.ANTHROPIC_API_KEY = characterSettings.settings.secrets.ANTHROPIC_API_KEY;
+            // Find the newly created message in the memories table
+            const broadcastMessage = db.prepare(`
+                SELECT id
+                FROM memories
+                WHERE type = 'messages'
+                AND json_extract(content, '$.text') LIKE ?
+                ORDER BY createdAt DESC
+                LIMIT 1
+            `).get(`%${validMessage.text}%`) as BroadcastMessage;
+
+            if (!broadcastMessage) {
+                throw new Error("Could not find broadcast message in memories table");
+            }
+
+            await recordBroadcast(document.id, broadcastMessage.id, 'telegram');
+            await recordBroadcast(document.id, broadcastMessage.id, 'twitter');
+            return data;
+        } else {
+            console.error("\nERROR: No valid message text found in response");
+            console.error("Response data:", JSON.stringify(data, null, 2));
+            throw new Error("No valid message text in response");
+        }
+    } else {
+        console.error("\nERROR: Invalid or empty response from agent");
+        console.error("Response data:", JSON.stringify(data, null, 2));
+        throw new Error("Invalid or empty response from agent");
+    }
+}
+
+async function createBroadcastMessage(characterName: string = 'c3po') {
+    try {
+        console.log(`\n🔊 BROADCAST MESSAGE CREATION STARTING 🔊`);
         console.log(`====================================`);
         console.log(`Process ID: ${process.pid}`);
         console.log(`Timestamp: ${new Date().toISOString()}`);
@@ -359,15 +310,11 @@
         console.log('📂 Looking for character settings at:', characterPath);
         const characterSettings: CharacterSettings = JSON.parse(fs.readFileSync(characterPath, 'utf-8'));
         console.log('✅ Successfully loaded character settings');
->>>>>>> 707f4d86
 
         // Set the Anthropic API key from character settings
         if (characterSettings.settings?.secrets?.ANTHROPIC_API_KEY) {
             process.env.ANTHROPIC_API_KEY = characterSettings.settings.secrets.ANTHROPIC_API_KEY;
-<<<<<<< HEAD
-=======
             console.log('✅ Successfully set Anthropic API key from character settings');
->>>>>>> 707f4d86
         }
 
         // Get next document to broadcast
@@ -378,7 +325,6 @@
         }
 
         const documentContent = JSON.parse(document.content);
-<<<<<<< HEAD
         const sourceUrl = documentContent.metadata?.frontmatter?.source ||
                          documentContent.metadata?.source ||
                          documentContent.source ||
@@ -465,76 +411,6 @@
         return broadcasts;
     } catch (error) {
         console.error("❌ ERROR:", error);
-=======
-        const broadcastId = crypto.randomUUID();
-
-        // Use the character's broadcast prompt
-        const broadcastPrompt = characterSettings.settings?.broadcastPrompt ||
-            'Create a focused message (under 280 characters) about the key insight from this content. Be specific about what was learned, why it matters, and what it suggests.';
-
-        const prompt = `${broadcastPrompt.replace('[BROADCAST_REQUEST:id]', `[BROADCAST_REQUEST:${broadcastId}]`)}
-
-Content to analyze:
-${documentContent.text}
-
-Source: ${documentContent.metadata?.frontmatter?.source || documentContent.source || 'Unknown'}`;
-
-        // Let Claude generate the message directly
-        const anthropic = new Anthropic({
-            apiKey: characterSettings.settings?.secrets?.ANTHROPIC_API_KEY
-        });
-
-        const response = await anthropic.messages.create({
-            model: "claude-3-sonnet-20240229",
-            max_tokens: 1024,
-            temperature: 0.3,
-            messages: [{ role: "user", content: prompt }]
-        });
-
-        // Handle the response content type correctly
-        const content = response.content[0];
-        const summary = content.type === 'text' ? content.text : '';
-
-        // Extract the broadcast message if using the ID format
-        const broadcastMatch = summary.match(/\[BROADCAST:.*?\](.*?)(?=\[|$)/s);
-        const cleanSummary = (broadcastMatch ? broadcastMatch[1] : summary).trim();
-
-        // Generate platform-specific messages
-        const platformMessages = await generatePlatformMessages(cleanSummary, documentContent.metadata);
-
-        // Save to memories and record broadcast
-        const messageIds = await savePlatformMessages(platformMessages);
-        await recordBroadcast(document.id, messageIds);
-
-        console.log('Successfully created broadcast:', {
-            documentId: document.id,
-            messageIds,
-            telegramLength: platformMessages.telegram?.text.length,
-            twitterLength: platformMessages.twitter?.text.length
-        });
-
-        return [{
-            text: platformMessages.telegram?.text || platformMessages.twitter?.text || '',
-            type: 'broadcast',
-            metadata: {
-                messageType: 'broadcast',
-                status: 'pending',
-                sourceMemoryId: document.id,
-                platforms: {
-                    telegram: messageIds.telegramId ? { status: 'pending' } : undefined,
-                    twitter: messageIds.twitterId ? { status: 'pending' } : undefined
-                }
-            }
-        }];
-    } catch (error) {
-        console.error("\n❌ ERROR IN BROADCAST MESSAGE CREATION ❌");
-        console.error("==========================================");
-        console.error("Process ID:", process.pid);
-        console.error("Timestamp:", new Date().toISOString());
-        console.error("Error:", error instanceof Error ? error.message : 'Unknown error');
-        console.error("Stack:", error instanceof Error ? error.stack : 'No stack trace');
-        console.error("==========================================\n");
->>>>>>> 707f4d86
         throw error;
     }
 }
