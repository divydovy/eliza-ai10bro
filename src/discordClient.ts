import { NoSubscriberBehavior, StreamType, VoiceConnection, createAudioPlayer, createAudioResource, getVoiceConnection, joinVoiceChannel } from "@discordjs/voice";
import { BaseGuildVoiceChannel, ChannelType, Client, GatewayIntentBits, Guild, GuildMember } from "discord.js";
import { EventEmitter } from "events";
import prism from "prism-media";
import { Readable, pipeline } from "stream";
import settings from "./settings.ts";

// These values are chosen for compatibility with picovoice components
const DECODE_FRAME_SIZE = 1024;
const DECODE_SAMPLE_RATE = 16000;

export default interface DiscordClient {
    /**
     * Fired when a user starts speaking
     * Outputs a PCM stream at 16kHz 1 channel
     */
    on(event: 'userStream', listener: (userId: string, userName: string, channel: BaseGuildVoiceChannel, audioStream: Readable) => void): this;
}

export default class DiscordClient extends EventEmitter {
    private apiToken: string;
    private client: Client;

    private streams: Map<string, Readable> = new Map();
    private connections: Map<string, VoiceConnection> = new Map();

    constructor() {
        super();
        this.apiToken = settings.DISCORD_API_TOKEN;
        this.client = new Client({
            intents: [GatewayIntentBits.Guilds, GatewayIntentBits.GuildVoiceStates]
        });

        this.client.on('ready', () => {
            console.log(`Logged in as ${this.client.user?.tag}`);
            console.log('Use this URL to add the bot to your server:');
            console.log(`https://discord.com/oauth2/authorize?client_id=${this.client.user?.id}&scope=bot`);
            this.onReady();
        });
        this.client.login(this.apiToken);
        this.client.on('voiceStateUpdate', (oldState, newState) => {
<<<<<<< HEAD
            if (newState?.member?.user.bot) return;
=======
            if (newState.member?.user.bot) return;
>>>>>>> 1f09caec
            if (newState.channelId != null && newState.channelId != oldState.channelId) {
                this.joinChannel(newState.channel as BaseGuildVoiceChannel);
            }
        });
        this.client.on('guildCreate', (guild) => {
            console.log(`Joined guild ${guild.name}`);
            this.scanGuild(guild);
        });
    }

    private async onReady() {
        const guilds = await this.client.guilds.fetch();
        // Iterate through all guilds
        for (const [guildId, guild] of guilds) {
            const fullGuild = await guild.fetch();
            this.scanGuild(fullGuild);
        }
    }

    private async scanGuild(guild: Guild) {
        // Iterate through all voice channels fetching the largest one with at least one connected member
        const channels = (await guild.channels.fetch())
            .filter(channel => channel?.type == ChannelType.GuildVoice);
<<<<<<< HEAD
        let chosenChannel: BaseGuildVoiceChannel | null = null;
=======
        var chosenChannel: BaseGuildVoiceChannel | null = null;
>>>>>>> 1f09caec

        for (const [id, channel] of channels) {
            const voiceChannel = channel as BaseGuildVoiceChannel;
            if (voiceChannel.members.size > 0 && (chosenChannel === null || voiceChannel.members.size > chosenChannel.members.size)) {
                chosenChannel = voiceChannel;
            }
        }

        if (chosenChannel != null) {
            this.joinChannel(chosenChannel);
        }
    }

    private async joinChannel(channel: BaseGuildVoiceChannel) {
        const connection = joinVoiceChannel({
            channelId: channel.id,
            guildId: channel.guild.id,
            adapterCreator: channel.guild.voiceAdapterCreator,
            selfDeaf: false,
            selfMute: false
        });

        for (const [id, member] of channel.members) {
            if (member.user.bot) continue;
            this.monitorMember(member, channel);
        }

        connection.receiver.speaking.on('start', (userId) => {
            const user = channel.members.get(userId);
<<<<<<< HEAD
            if(!user) return;
            if (user?.user.bot) return;
            this.monitorMember(user, channel);
=======
            if (user?.user.bot) return;
            this.monitorMember(user as GuildMember, channel);
>>>>>>> 1f09caec
            this.streams.get(userId)?.emit('speakingStarted');
        });

        connection.receiver.speaking.on('end', async (userId) => {
            const user = channel.members.get(userId);
            if (user?.user.bot) return;
            this.streams.get(userId)?.emit('speakingStopped');
        });
    }

    private async monitorMember(member: GuildMember, channel: BaseGuildVoiceChannel) {
        const userId = member.id;
        const userName = member.displayName;
        const connection = getVoiceConnection(member.guild.id);
<<<<<<< HEAD
        if(!connection) return;
        const receiveStream = connection.receiver.subscribe(userId, {
=======
        const receiveStream = connection?.receiver.subscribe(userId, {
>>>>>>> 1f09caec
            autoDestroy: true,
            emitClose: true
        });
        if (receiveStream && receiveStream.listenerCount('data') > 0) { return; }
        const opusDecoder = new prism.opus.Decoder({
            channels: 1,
            rate: DECODE_SAMPLE_RATE,
            frameSize: DECODE_FRAME_SIZE
        });
        pipeline(receiveStream as any, opusDecoder, (err) => {
            if (err) {
                console.log(`Opus decoding pipeline error: ${err}`);
            }
        });
        this.streams.set(userId, opusDecoder);
        this.connections.set(userId, connection as VoiceConnection);
        opusDecoder.on('error', (err) => {
            console.log(`Opus decoding error: ${err}`);
        });
        opusDecoder.on('close', () => {
            console.log(`Opus decoder for ${member?.displayName} closed`);
        });
        this.emit('userStream', userId, userName, channel, opusDecoder);
        receiveStream && receiveStream.on('close', () => {
            console.log(`voice stream from ${member?.displayName} closed`);
        });
    }

    async playAudioStream(userId: string, audioStream: Readable) {
        const connection = this.connections.get(userId);
        if (connection == null) {
            console.log(`No connection for user ${userId}`);
            return;
        }
        let audioPlayer = createAudioPlayer({
            behaviors: {
                noSubscriber: NoSubscriberBehavior.Pause
            }
        });
        connection.subscribe(audioPlayer);

        const audioStartTime = Date.now();

        /*
        const transformer = new AudioConversionStream({
            inputChannels: 1,
            inputSampleRate: 16000,
            outputChannels: 2,
            outputSampleRate: 48000
        });
        */


        /*
        const transformer = ffmpeg(audioStream)
            .inputFormat('s16le')
            .inputOptions([
                '-ac 1',
                '-ar 16000'
            ])
            .outputFormat('s16le')
            .outputOptions([
                '-ac 2',
                '-ar 48000'
            ]);
        */

        /*
        const transformer = new prism.FFmpeg({
            args: [
                '-f', 's16le',
                '-ar', '16000',
                '-ac', '1',
                '-i', '-',
                '-f', 's16le',
                '-ar', '48000',
                '-ac', '2'
            ]
        });

        const transformer = new PassThrough();

        transformer.on('error', (err) => {
            console.log(`Audio conversion error: ${err}`);
        });

        transformer.on('close', () => {
            console.log(`Audio conversion closed`);
        });

        audioStream.pipe(transformer);
        */

        let resource = createAudioResource(audioStream, {
            inputType: StreamType.Arbitrary
        });
        audioPlayer.play(resource);

        audioPlayer.on('error', (err) => {
            console.log(`Audio player error: ${err}`);
        });

        audioPlayer.on('stateChange', (oldState, newState) => {
            console.log("Audio player " + newState.status);
            if (newState.status == 'idle') {
                let idleTime = Date.now();
                console.log(`Audio playback took: ${idleTime - audioStartTime}ms`);
            }
        });
    }
}

<|MERGE_RESOLUTION|>--- conflicted
+++ resolved
@@ -1,243 +1,224 @@
-import { NoSubscriberBehavior, StreamType, VoiceConnection, createAudioPlayer, createAudioResource, getVoiceConnection, joinVoiceChannel } from "@discordjs/voice";
-import { BaseGuildVoiceChannel, ChannelType, Client, GatewayIntentBits, Guild, GuildMember } from "discord.js";
-import { EventEmitter } from "events";
-import prism from "prism-media";
-import { Readable, pipeline } from "stream";
-import settings from "./settings.ts";
-
-// These values are chosen for compatibility with picovoice components
-const DECODE_FRAME_SIZE = 1024;
-const DECODE_SAMPLE_RATE = 16000;
-
-export default interface DiscordClient {
-    /**
-     * Fired when a user starts speaking
-     * Outputs a PCM stream at 16kHz 1 channel
-     */
-    on(event: 'userStream', listener: (userId: string, userName: string, channel: BaseGuildVoiceChannel, audioStream: Readable) => void): this;
-}
-
-export default class DiscordClient extends EventEmitter {
-    private apiToken: string;
-    private client: Client;
-
-    private streams: Map<string, Readable> = new Map();
-    private connections: Map<string, VoiceConnection> = new Map();
-
-    constructor() {
-        super();
-        this.apiToken = settings.DISCORD_API_TOKEN;
-        this.client = new Client({
-            intents: [GatewayIntentBits.Guilds, GatewayIntentBits.GuildVoiceStates]
-        });
-
-        this.client.on('ready', () => {
-            console.log(`Logged in as ${this.client.user?.tag}`);
-            console.log('Use this URL to add the bot to your server:');
-            console.log(`https://discord.com/oauth2/authorize?client_id=${this.client.user?.id}&scope=bot`);
-            this.onReady();
-        });
-        this.client.login(this.apiToken);
-        this.client.on('voiceStateUpdate', (oldState, newState) => {
-<<<<<<< HEAD
-            if (newState?.member?.user.bot) return;
-=======
-            if (newState.member?.user.bot) return;
->>>>>>> 1f09caec
-            if (newState.channelId != null && newState.channelId != oldState.channelId) {
-                this.joinChannel(newState.channel as BaseGuildVoiceChannel);
-            }
-        });
-        this.client.on('guildCreate', (guild) => {
-            console.log(`Joined guild ${guild.name}`);
-            this.scanGuild(guild);
-        });
-    }
-
-    private async onReady() {
-        const guilds = await this.client.guilds.fetch();
-        // Iterate through all guilds
-        for (const [guildId, guild] of guilds) {
-            const fullGuild = await guild.fetch();
-            this.scanGuild(fullGuild);
-        }
-    }
-
-    private async scanGuild(guild: Guild) {
-        // Iterate through all voice channels fetching the largest one with at least one connected member
-        const channels = (await guild.channels.fetch())
-            .filter(channel => channel?.type == ChannelType.GuildVoice);
-<<<<<<< HEAD
-        let chosenChannel: BaseGuildVoiceChannel | null = null;
-=======
-        var chosenChannel: BaseGuildVoiceChannel | null = null;
->>>>>>> 1f09caec
-
-        for (const [id, channel] of channels) {
-            const voiceChannel = channel as BaseGuildVoiceChannel;
-            if (voiceChannel.members.size > 0 && (chosenChannel === null || voiceChannel.members.size > chosenChannel.members.size)) {
-                chosenChannel = voiceChannel;
-            }
-        }
-
-        if (chosenChannel != null) {
-            this.joinChannel(chosenChannel);
-        }
-    }
-
-    private async joinChannel(channel: BaseGuildVoiceChannel) {
-        const connection = joinVoiceChannel({
-            channelId: channel.id,
-            guildId: channel.guild.id,
-            adapterCreator: channel.guild.voiceAdapterCreator,
-            selfDeaf: false,
-            selfMute: false
-        });
-
-        for (const [id, member] of channel.members) {
-            if (member.user.bot) continue;
-            this.monitorMember(member, channel);
-        }
-
-        connection.receiver.speaking.on('start', (userId) => {
-            const user = channel.members.get(userId);
-<<<<<<< HEAD
-            if(!user) return;
-            if (user?.user.bot) return;
-            this.monitorMember(user, channel);
-=======
-            if (user?.user.bot) return;
-            this.monitorMember(user as GuildMember, channel);
->>>>>>> 1f09caec
-            this.streams.get(userId)?.emit('speakingStarted');
-        });
-
-        connection.receiver.speaking.on('end', async (userId) => {
-            const user = channel.members.get(userId);
-            if (user?.user.bot) return;
-            this.streams.get(userId)?.emit('speakingStopped');
-        });
-    }
-
-    private async monitorMember(member: GuildMember, channel: BaseGuildVoiceChannel) {
-        const userId = member.id;
-        const userName = member.displayName;
-        const connection = getVoiceConnection(member.guild.id);
-<<<<<<< HEAD
-        if(!connection) return;
-        const receiveStream = connection.receiver.subscribe(userId, {
-=======
-        const receiveStream = connection?.receiver.subscribe(userId, {
->>>>>>> 1f09caec
-            autoDestroy: true,
-            emitClose: true
-        });
-        if (receiveStream && receiveStream.listenerCount('data') > 0) { return; }
-        const opusDecoder = new prism.opus.Decoder({
-            channels: 1,
-            rate: DECODE_SAMPLE_RATE,
-            frameSize: DECODE_FRAME_SIZE
-        });
-        pipeline(receiveStream as any, opusDecoder, (err) => {
-            if (err) {
-                console.log(`Opus decoding pipeline error: ${err}`);
-            }
-        });
-        this.streams.set(userId, opusDecoder);
-        this.connections.set(userId, connection as VoiceConnection);
-        opusDecoder.on('error', (err) => {
-            console.log(`Opus decoding error: ${err}`);
-        });
-        opusDecoder.on('close', () => {
-            console.log(`Opus decoder for ${member?.displayName} closed`);
-        });
-        this.emit('userStream', userId, userName, channel, opusDecoder);
-        receiveStream && receiveStream.on('close', () => {
-            console.log(`voice stream from ${member?.displayName} closed`);
-        });
-    }
-
-    async playAudioStream(userId: string, audioStream: Readable) {
-        const connection = this.connections.get(userId);
-        if (connection == null) {
-            console.log(`No connection for user ${userId}`);
-            return;
-        }
-        let audioPlayer = createAudioPlayer({
-            behaviors: {
-                noSubscriber: NoSubscriberBehavior.Pause
-            }
-        });
-        connection.subscribe(audioPlayer);
-
-        const audioStartTime = Date.now();
-
-        /*
-        const transformer = new AudioConversionStream({
-            inputChannels: 1,
-            inputSampleRate: 16000,
-            outputChannels: 2,
-            outputSampleRate: 48000
-        });
-        */
-
-
-        /*
-        const transformer = ffmpeg(audioStream)
-            .inputFormat('s16le')
-            .inputOptions([
-                '-ac 1',
-                '-ar 16000'
-            ])
-            .outputFormat('s16le')
-            .outputOptions([
-                '-ac 2',
-                '-ar 48000'
-            ]);
-        */
-
-        /*
-        const transformer = new prism.FFmpeg({
-            args: [
-                '-f', 's16le',
-                '-ar', '16000',
-                '-ac', '1',
-                '-i', '-',
-                '-f', 's16le',
-                '-ar', '48000',
-                '-ac', '2'
-            ]
-        });
-
-        const transformer = new PassThrough();
-
-        transformer.on('error', (err) => {
-            console.log(`Audio conversion error: ${err}`);
-        });
-
-        transformer.on('close', () => {
-            console.log(`Audio conversion closed`);
-        });
-
-        audioStream.pipe(transformer);
-        */
-
-        let resource = createAudioResource(audioStream, {
-            inputType: StreamType.Arbitrary
-        });
-        audioPlayer.play(resource);
-
-        audioPlayer.on('error', (err) => {
-            console.log(`Audio player error: ${err}`);
-        });
-
-        audioPlayer.on('stateChange', (oldState, newState) => {
-            console.log("Audio player " + newState.status);
-            if (newState.status == 'idle') {
-                let idleTime = Date.now();
-                console.log(`Audio playback took: ${idleTime - audioStartTime}ms`);
-            }
-        });
-    }
-}
-
+import { NoSubscriberBehavior, StreamType, VoiceConnection, createAudioPlayer, createAudioResource, getVoiceConnection, joinVoiceChannel } from "@discordjs/voice";
+import { BaseGuildVoiceChannel, ChannelType, Client, GatewayIntentBits, Guild, GuildMember } from "discord.js";
+import { EventEmitter } from "events";
+import prism from "prism-media";
+import { Readable, pipeline } from "stream";
+import settings from "./settings.ts";
+
+// These values are chosen for compatibility with picovoice components
+const DECODE_FRAME_SIZE = 1024;
+const DECODE_SAMPLE_RATE = 16000;
+
+export default interface DiscordClient {
+    /**
+     * Fired when a user starts speaking
+     * Outputs a PCM stream at 16kHz 1 channel
+     */
+    on(event: 'userStream', listener: (userId: string, userName: string, channel: BaseGuildVoiceChannel, audioStream: Readable) => void): this;
+}
+
+export default class DiscordClient extends EventEmitter {
+    private apiToken: string;
+    private client: Client;
+
+    private streams: Map<string, Readable> = new Map();
+    private connections: Map<string, VoiceConnection> = new Map();
+
+    constructor() {
+        super();
+        this.apiToken = settings.DISCORD_API_TOKEN;
+        this.client = new Client({
+            intents: [GatewayIntentBits.Guilds, GatewayIntentBits.GuildVoiceStates]
+        });
+
+        this.client.on('ready', () => {
+            console.log(`Logged in as ${this.client.user?.tag}`);
+            console.log('Use this URL to add the bot to your server:');
+            console.log(`https://discord.com/oauth2/authorize?client_id=${this.client.user?.id}&scope=bot`);
+            this.onReady();
+        });
+        this.client.login(this.apiToken);
+        this.client.on('voiceStateUpdate', (oldState, newState) => {
+            if (newState.member?.user.bot) return;
+            if (newState.channelId != null && newState.channelId != oldState.channelId) {
+                this.joinChannel(newState.channel as BaseGuildVoiceChannel);
+            }
+        });
+        this.client.on('guildCreate', (guild) => {
+            console.log(`Joined guild ${guild.name}`);
+            this.scanGuild(guild);
+        });
+    }
+
+    private async onReady() {
+        const guilds = await this.client.guilds.fetch();
+        // Iterate through all guilds
+        for (const [guildId, guild] of guilds) {
+            const fullGuild = await guild.fetch();
+            this.scanGuild(fullGuild);
+        }
+    }
+
+    private async scanGuild(guild: Guild) {
+        // Iterate through all voice channels fetching the largest one with at least one connected member
+        const channels = (await guild.channels.fetch())
+            .filter(channel => channel?.type == ChannelType.GuildVoice);
+        let chosenChannel: BaseGuildVoiceChannel | null = null;
+
+        for (const [id, channel] of channels) {
+            const voiceChannel = channel as BaseGuildVoiceChannel;
+            if (voiceChannel.members.size > 0 && (chosenChannel === null || voiceChannel.members.size > chosenChannel.members.size)) {
+                chosenChannel = voiceChannel;
+            }
+        }
+
+        if (chosenChannel != null) {
+            this.joinChannel(chosenChannel);
+        }
+    }
+
+    private async joinChannel(channel: BaseGuildVoiceChannel) {
+        const connection = joinVoiceChannel({
+            channelId: channel.id,
+            guildId: channel.guild.id,
+            adapterCreator: channel.guild.voiceAdapterCreator,
+            selfDeaf: false,
+            selfMute: false
+        });
+
+        for (const [id, member] of channel.members) {
+            if (member.user.bot) continue;
+            this.monitorMember(member, channel);
+        }
+
+        connection.receiver.speaking.on('start', (userId) => {
+            const user = channel.members.get(userId);
+            if (user?.user.bot) return;
+            this.monitorMember(user as GuildMember, channel);
+            this.streams.get(userId)?.emit('speakingStarted');
+        });
+
+        connection.receiver.speaking.on('end', async (userId) => {
+            const user = channel.members.get(userId);
+            if (user?.user.bot) return;
+            this.streams.get(userId)?.emit('speakingStopped');
+        });
+    }
+
+    private async monitorMember(member: GuildMember, channel: BaseGuildVoiceChannel) {
+        const userId = member.id;
+        const userName = member.displayName;
+        const connection = getVoiceConnection(member.guild.id);
+        const receiveStream = connection?.receiver.subscribe(userId, {
+            autoDestroy: true,
+            emitClose: true
+        });
+        if (receiveStream && receiveStream.listenerCount('data') > 0) { return; }
+        const opusDecoder = new prism.opus.Decoder({
+            channels: 1,
+            rate: DECODE_SAMPLE_RATE,
+            frameSize: DECODE_FRAME_SIZE
+        });
+        pipeline(receiveStream as any, opusDecoder, (err) => {
+            if (err) {
+                console.log(`Opus decoding pipeline error: ${err}`);
+            }
+        });
+        this.streams.set(userId, opusDecoder);
+        this.connections.set(userId, connection as VoiceConnection);
+        opusDecoder.on('error', (err) => {
+            console.log(`Opus decoding error: ${err}`);
+        });
+        opusDecoder.on('close', () => {
+            console.log(`Opus decoder for ${member?.displayName} closed`);
+        });
+        this.emit('userStream', userId, userName, channel, opusDecoder);
+        receiveStream && receiveStream.on('close', () => {
+            console.log(`voice stream from ${member?.displayName} closed`);
+        });
+    }
+
+    async playAudioStream(userId: string, audioStream: Readable) {
+        const connection = this.connections.get(userId);
+        if (connection == null) {
+            console.log(`No connection for user ${userId}`);
+            return;
+        }
+        let audioPlayer = createAudioPlayer({
+            behaviors: {
+                noSubscriber: NoSubscriberBehavior.Pause
+            }
+        });
+        connection.subscribe(audioPlayer);
+
+        const audioStartTime = Date.now();
+
+        /*
+        const transformer = new AudioConversionStream({
+            inputChannels: 1,
+            inputSampleRate: 16000,
+            outputChannels: 2,
+            outputSampleRate: 48000
+        });
+        */
+
+
+        /*
+        const transformer = ffmpeg(audioStream)
+            .inputFormat('s16le')
+            .inputOptions([
+                '-ac 1',
+                '-ar 16000'
+            ])
+            .outputFormat('s16le')
+            .outputOptions([
+                '-ac 2',
+                '-ar 48000'
+            ]);
+        */
+
+        /*
+        const transformer = new prism.FFmpeg({
+            args: [
+                '-f', 's16le',
+                '-ar', '16000',
+                '-ac', '1',
+                '-i', '-',
+                '-f', 's16le',
+                '-ar', '48000',
+                '-ac', '2'
+            ]
+        });
+
+        const transformer = new PassThrough();
+
+        transformer.on('error', (err) => {
+            console.log(`Audio conversion error: ${err}`);
+        });
+
+        transformer.on('close', () => {
+            console.log(`Audio conversion closed`);
+        });
+
+        audioStream.pipe(transformer);
+        */
+
+        let resource = createAudioResource(audioStream, {
+            inputType: StreamType.Arbitrary
+        });
+        audioPlayer.play(resource);
+
+        audioPlayer.on('error', (err) => {
+            console.log(`Audio player error: ${err}`);
+        });
+
+        audioPlayer.on('stateChange', (oldState, newState) => {
+            console.log("Audio player " + newState.status);
+            if (newState.status == 'idle') {
+                let idleTime = Date.now();
+                console.log(`Audio playback took: ${idleTime - audioStartTime}ms`);
+            }
+        });
+    }
+}
+