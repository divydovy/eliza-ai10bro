{
    "compilerOptions": {
<<<<<<< HEAD
        "target": "es2022",
        "module": "es2022",
        "lib": ["es2023", "dom"],
        "moduleResolution": "bundler",
=======
        "target": "ESNext",
        "module": "ESNext",
        "lib": ["ESNext", "dom"],
        "moduleResolution": "Bundler",
>>>>>>> 77d1ceef
        "outDir": "./dist",
        "rootDir": "./src",
        "strict": false,
        "esModuleInterop": true,
        "skipLibCheck": true,
        "forceConsistentCasingInFileNames": false,
        "allowImportingTsExtensions": true,
        "declaration": true,
        "emitDeclarationOnly": true,
        "resolveJsonModule": true,
        "noImplicitAny": false,
        "allowJs": true,
        "checkJs": false,
        "noEmitOnError": false,
        "moduleDetection": "force",
        "allowArbitraryExtensions": true,
        "typeRoots": ["./node_modules/@types", "./types"]
    },
    "include": ["src/**/*"],
    "exclude": ["node_modules", "dist", "src/**/*.d.ts", "types/**/*.test.ts"]
}<|MERGE_RESOLUTION|>--- conflicted
+++ resolved
@@ -1,16 +1,9 @@
 {
     "compilerOptions": {
-<<<<<<< HEAD
-        "target": "es2022",
-        "module": "es2022",
-        "lib": ["es2023", "dom"],
-        "moduleResolution": "bundler",
-=======
         "target": "ESNext",
         "module": "ESNext",
         "lib": ["ESNext", "dom"],
         "moduleResolution": "Bundler",
->>>>>>> 77d1ceef
         "outDir": "./dist",
         "rootDir": "./src",
         "strict": false,
