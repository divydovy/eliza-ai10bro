import { PostgresDatabaseAdapter } from "@elizaos/adapter-postgres";
import { RedisClient } from "@elizaos/adapter-redis";
import { SqliteDatabaseAdapter } from "@elizaos/adapter-sqlite";
import { AutoClientInterface } from "@elizaos/client-auto";
import { DiscordClientInterface } from "@elizaos/client-discord";
import { FarcasterAgentClient } from "@elizaos/client-farcaster";
import { LensAgentClient } from "@elizaos/client-lens";
import { SlackClientInterface } from "@elizaos/client-slack";
import { TelegramClientInterface } from "@elizaos/client-telegram";
import { TwitterClientInterface } from "@elizaos/client-twitter";
// import { ReclaimAdapter } from "@elizaos/plugin-reclaim";
import {
    AgentRuntime,
    CacheManager,
    CacheStore,
    Character,
    Client,
    Clients,
    DbCacheAdapter,
    defaultCharacter,
    elizaLogger,
    FsCacheAdapter,
    IAgentRuntime,
    ICacheManager,
    IDatabaseAdapter,
    IDatabaseCacheAdapter,
    ModelProviderName,
    settings,
    stringToUuid,
    validateCharacterConfig,
} from "@elizaos/core";
import { zgPlugin } from "@elizaos/plugin-0g";
import { bootstrapPlugin } from "@elizaos/plugin-bootstrap";
import createGoatPlugin from "@elizaos/plugin-goat";
// import { intifacePlugin } from "@elizaos/plugin-intiface";
import { genLayerPlugin } from "@elizaos/plugin-genlayer";
import { DirectClient } from "@elizaos/client-direct";
import { ThreeDGenerationPlugin } from "@elizaos/plugin-3d-generation";
import { abstractPlugin } from "@elizaos/plugin-abstract";
import { aptosPlugin } from "@elizaos/plugin-aptos";
import { avalanchePlugin } from "@elizaos/plugin-avalanche";
import {
    advancedTradePlugin,
    coinbaseCommercePlugin,
    coinbaseMassPaymentsPlugin,
    tokenContractPlugin,
    tradePlugin,
    webhookPlugin,
} from "@elizaos/plugin-coinbase";
import { confluxPlugin } from "@elizaos/plugin-conflux";
import { cronosZkEVMPlugin } from "@elizaos/plugin-cronoszkevm";
import { echoChambersPlugin } from "@elizaos/plugin-echochambers";
import { evmPlugin } from "@elizaos/plugin-evm";
import { flowPlugin } from "@elizaos/plugin-flow";
import { fuelPlugin } from "@elizaos/plugin-fuel";
import { imageGenerationPlugin } from "@elizaos/plugin-image-generation";
import { multiversxPlugin } from "@elizaos/plugin-multiversx";
import { nearPlugin } from "@elizaos/plugin-near";
import { nftGenerationPlugin } from "@elizaos/plugin-nft-generation";
import { createNodePlugin } from "@elizaos/plugin-node";
import { solanaPlugin } from "@elizaos/plugin-solana";
import { storyPlugin } from "@elizaos/plugin-story";
import { suiPlugin } from "@elizaos/plugin-sui";
import { TEEMode, teePlugin } from "@elizaos/plugin-tee";
import { teeMarlinPlugin } from "@elizaos/plugin-tee-marlin";
import { tonPlugin } from "@elizaos/plugin-ton";
import { webSearchPlugin } from "@elizaos/plugin-web-search";
import { stargazePlugin } from "@elizaos/plugin-stargaze";
import { zksyncEraPlugin } from "@elizaos/plugin-zksync-era";
import { availPlugin } from "@elizaos/plugin-avail";
<<<<<<< HEAD
import { artheraPlugin } from "@elizaos/plugin-arthera";
=======
import { openWeatherPlugin } from "@elizaos/plugin-open-weather";
>>>>>>> 12ead173
import Database from "better-sqlite3";
import fs from "fs";
import net from "net";
import path from "path";
import { fileURLToPath } from "url";
import yargs from "yargs";

const __filename = fileURLToPath(import.meta.url); // get the resolved path to the file
const __dirname = path.dirname(__filename); // get the name of the directory

export const wait = (minTime: number = 1000, maxTime: number = 3000) => {
    const waitTime =
        Math.floor(Math.random() * (maxTime - minTime + 1)) + minTime;
    return new Promise((resolve) => setTimeout(resolve, waitTime));
};

const logFetch = async (url: string, options: any) => {
    elizaLogger.debug(`Fetching ${url}`);
    // Disabled to avoid disclosure of sensitive information such as API keys
    // elizaLogger.debug(JSON.stringify(options, null, 2));
    return fetch(url, options);
};

export function parseArguments(): {
    character?: string;
    characters?: string;
} {
    try {
        return yargs(process.argv.slice(3))
            .option("character", {
                type: "string",
                description: "Path to the character JSON file",
            })
            .option("characters", {
                type: "string",
                description:
                    "Comma separated list of paths to character JSON files",
            })
            .parseSync();
    } catch (error) {
        elizaLogger.error("Error parsing arguments:", error);
        return {};
    }
}

function tryLoadFile(filePath: string): string | null {
    try {
        return fs.readFileSync(filePath, "utf8");
    } catch (e) {
        return null;
    }
}

function isAllStrings(arr: unknown[]): boolean {
    return Array.isArray(arr) && arr.every((item) => typeof item === "string");
}

export async function loadCharacters(
    charactersArg: string
): Promise<Character[]> {
    let characterPaths = charactersArg
        ?.split(",")
        .map((filePath) => filePath.trim());
    const loadedCharacters: Character[] = [];

    if (characterPaths?.length > 0) {
        for (const characterPath of characterPaths) {
            let content: string | null = null;
            let resolvedPath = "";

            // Try different path resolutions in order
            const pathsToTry = [
                characterPath, // exact path as specified
                path.resolve(process.cwd(), characterPath), // relative to cwd
                path.resolve(process.cwd(), "agent", characterPath), // Add this
                path.resolve(__dirname, characterPath), // relative to current script
                path.resolve(
                    __dirname,
                    "characters",
                    path.basename(characterPath)
                ), // relative to agent/characters
                path.resolve(
                    __dirname,
                    "../characters",
                    path.basename(characterPath)
                ), // relative to characters dir from agent
                path.resolve(
                    __dirname,
                    "../../characters",
                    path.basename(characterPath)
                ), // relative to project root characters dir
            ];

            elizaLogger.info(
                "Trying paths:",
                pathsToTry.map((p) => ({
                    path: p,
                    exists: fs.existsSync(p),
                }))
            );

            for (const tryPath of pathsToTry) {
                content = tryLoadFile(tryPath);
                if (content !== null) {
                    resolvedPath = tryPath;
                    break;
                }
            }

            if (content === null) {
                elizaLogger.error(
                    `Error loading character from ${characterPath}: File not found in any of the expected locations`
                );
                elizaLogger.error("Tried the following paths:");
                pathsToTry.forEach((p) => elizaLogger.error(` - ${p}`));
                process.exit(1);
            }

            try {
                const character = JSON.parse(content);
                validateCharacterConfig(character);

                // .id isn't really valid
                const characterId = character.id || character.name;
                const characterPrefix = `CHARACTER.${characterId.toUpperCase().replace(/ /g, "_")}.`;

                const characterSettings = Object.entries(process.env)
                    .filter(([key]) => key.startsWith(characterPrefix))
                    .reduce((settings, [key, value]) => {
                        const settingKey = key.slice(characterPrefix.length);
                        return { ...settings, [settingKey]: value };
                    }, {});

                if (Object.keys(characterSettings).length > 0) {
                    character.settings = character.settings || {};
                    character.settings.secrets = {
                        ...characterSettings,
                        ...character.settings.secrets,
                    };
                }

                // Handle plugins
                if (isAllStrings(character.plugins)) {
                    elizaLogger.info("Plugins are: ", character.plugins);
                    const importedPlugins = await Promise.all(
                        character.plugins.map(async (plugin) => {
                            const importedPlugin = await import(plugin);
                            return importedPlugin.default;
                        })
                    );
                    character.plugins = importedPlugins;
                }

                loadedCharacters.push(character);
                elizaLogger.info(
                    `Successfully loaded character from: ${resolvedPath}`
                );
            } catch (e) {
                elizaLogger.error(
                    `Error parsing character from ${resolvedPath}: ${e}`
                );
                process.exit(1);
            }
        }
    }

    if (loadedCharacters.length === 0) {
        elizaLogger.info("No characters found, using default character");
        loadedCharacters.push(defaultCharacter);
    }

    return loadedCharacters;
}

export function getTokenForProvider(
    provider: ModelProviderName,
    character: Character
): string | undefined {
    switch (provider) {
        // no key needed for llama_local or gaianet
        case ModelProviderName.LLAMALOCAL:
            return "";
        case ModelProviderName.OLLAMA:
            return "";
        case ModelProviderName.GAIANET:
            return "";
        case ModelProviderName.OPENAI:
            return (
                character.settings?.secrets?.OPENAI_API_KEY ||
                settings.OPENAI_API_KEY
            );
        case ModelProviderName.ETERNALAI:
            return (
                character.settings?.secrets?.ETERNALAI_API_KEY ||
                settings.ETERNALAI_API_KEY
            );
        case ModelProviderName.LLAMACLOUD:
        case ModelProviderName.TOGETHER:
            return (
                character.settings?.secrets?.LLAMACLOUD_API_KEY ||
                settings.LLAMACLOUD_API_KEY ||
                character.settings?.secrets?.TOGETHER_API_KEY ||
                settings.TOGETHER_API_KEY ||
                character.settings?.secrets?.XAI_API_KEY ||
                settings.XAI_API_KEY ||
                character.settings?.secrets?.OPENAI_API_KEY ||
                settings.OPENAI_API_KEY
            );
        case ModelProviderName.CLAUDE_VERTEX:
        case ModelProviderName.ANTHROPIC:
            return (
                character.settings?.secrets?.ANTHROPIC_API_KEY ||
                character.settings?.secrets?.CLAUDE_API_KEY ||
                settings.ANTHROPIC_API_KEY ||
                settings.CLAUDE_API_KEY
            );
        case ModelProviderName.REDPILL:
            return (
                character.settings?.secrets?.REDPILL_API_KEY ||
                settings.REDPILL_API_KEY
            );
        case ModelProviderName.OPENROUTER:
            return (
                character.settings?.secrets?.OPENROUTER ||
                settings.OPENROUTER_API_KEY
            );
        case ModelProviderName.GROK:
            return (
                character.settings?.secrets?.GROK_API_KEY ||
                settings.GROK_API_KEY
            );
        case ModelProviderName.HEURIST:
            return (
                character.settings?.secrets?.HEURIST_API_KEY ||
                settings.HEURIST_API_KEY
            );
        case ModelProviderName.GROQ:
            return (
                character.settings?.secrets?.GROQ_API_KEY ||
                settings.GROQ_API_KEY
            );
        case ModelProviderName.GALADRIEL:
            return (
                character.settings?.secrets?.GALADRIEL_API_KEY ||
                settings.GALADRIEL_API_KEY
            );
        case ModelProviderName.FAL:
            return (
                character.settings?.secrets?.FAL_API_KEY || settings.FAL_API_KEY
            );
        case ModelProviderName.ALI_BAILIAN:
            return (
                character.settings?.secrets?.ALI_BAILIAN_API_KEY ||
                settings.ALI_BAILIAN_API_KEY
            );
        case ModelProviderName.VOLENGINE:
            return (
                character.settings?.secrets?.VOLENGINE_API_KEY ||
                settings.VOLENGINE_API_KEY
            );
        case ModelProviderName.NANOGPT:
            return (
                character.settings?.secrets?.NANOGPT_API_KEY ||
                settings.NANOGPT_API_KEY
            );
        case ModelProviderName.HYPERBOLIC:
            return (
                character.settings?.secrets?.HYPERBOLIC_API_KEY ||
                settings.HYPERBOLIC_API_KEY
            );
        case ModelProviderName.VENICE:
            return (
                character.settings?.secrets?.VENICE_API_KEY ||
                settings.VENICE_API_KEY
            );
        case ModelProviderName.AKASH_CHAT_API:
            return (
                character.settings?.secrets?.AKASH_CHAT_API_KEY ||
                settings.AKASH_CHAT_API_KEY
            );
        case ModelProviderName.GOOGLE:
            return (
                character.settings?.secrets?.GOOGLE_GENERATIVE_AI_API_KEY ||
                settings.GOOGLE_GENERATIVE_AI_API_KEY
            );
        case ModelProviderName.INFERA:
            return (
                character.settings?.secrets?.INFERA_API_KEY ||
                settings.INFERA_API_KEY
            );
        default:
            const errorMessage = `Failed to get token - unsupported model provider: ${provider}`;
            elizaLogger.error(errorMessage);
            throw new Error(errorMessage);
    }
}

function initializeDatabase(dataDir: string) {
    if (process.env.POSTGRES_URL) {
        elizaLogger.info("Initializing PostgreSQL connection...");
        const db = new PostgresDatabaseAdapter({
            connectionString: process.env.POSTGRES_URL,
            parseInputs: true,
        });

        // Test the connection
        db.init()
            .then(() => {
                elizaLogger.success(
                    "Successfully connected to PostgreSQL database"
                );
            })
            .catch((error) => {
                elizaLogger.error("Failed to connect to PostgreSQL:", error);
            });

        return db;
    } else {
        const filePath =
            process.env.SQLITE_FILE ?? path.resolve(dataDir, "db.sqlite");
        // ":memory:";
        const db = new SqliteDatabaseAdapter(new Database(filePath));
        return db;
    }
}

// also adds plugins from character file into the runtime
export async function initializeClients(
    character: Character,
    runtime: IAgentRuntime
) {
    // each client can only register once
    // and if we want two we can explicitly support it
    const clients: Record<string, any> = {};
    const clientTypes: string[] =
        character.clients?.map((str) => str.toLowerCase()) || [];
    elizaLogger.log("initializeClients", clientTypes, "for", character.name);

    if (clientTypes.includes(Clients.DIRECT)) {
        const autoClient = await AutoClientInterface.start(runtime);
        if (autoClient) clients.auto = autoClient;
    }

    if (clientTypes.includes(Clients.DISCORD)) {
        const discordClient = await DiscordClientInterface.start(runtime);
        if (discordClient) clients.discord = discordClient;
    }

    if (clientTypes.includes(Clients.TELEGRAM)) {
        const telegramClient = await TelegramClientInterface.start(runtime);
        if (telegramClient) clients.telegram = telegramClient;
    }

    if (clientTypes.includes(Clients.TWITTER)) {
        const twitterClient = await TwitterClientInterface.start(runtime);
        if (twitterClient) {
            clients.twitter = twitterClient;
        }
    }

    if (clientTypes.includes(Clients.FARCASTER)) {
        // why is this one different :(
        const farcasterClient = new FarcasterAgentClient(runtime);
        if (farcasterClient) {
            farcasterClient.start();
            clients.farcaster = farcasterClient;
        }
    }
    if (clientTypes.includes("lens")) {
        const lensClient = new LensAgentClient(runtime);
        lensClient.start();
        clients.lens = lensClient;
    }

    elizaLogger.log("client keys", Object.keys(clients));

    // TODO: Add Slack client to the list
    // Initialize clients as an object

    if (clientTypes.includes("slack")) {
        const slackClient = await SlackClientInterface.start(runtime);
        if (slackClient) clients.slack = slackClient; // Use object property instead of push
    }

    function determineClientType(client: Client): string {
        // Check if client has a direct type identifier
        if ("type" in client) {
            return (client as any).type;
        }

        // Check constructor name
        const constructorName = client.constructor?.name;
        if (constructorName && !constructorName.includes("Object")) {
            return constructorName.toLowerCase().replace("client", "");
        }

        // Fallback: Generate a unique identifier
        return `client_${Date.now()}`;
    }

    if (character.plugins?.length > 0) {
        for (const plugin of character.plugins) {
            if (plugin.clients) {
                for (const client of plugin.clients) {
                    const startedClient = await client.start(runtime);
                    const clientType = determineClientType(client);
                    elizaLogger.debug(
                        `Initializing client of type: ${clientType}`
                    );
                    clients[clientType] = startedClient;
                }
            }
        }
    }

    return clients;
}

function getSecret(character: Character, secret: string) {
    return character.settings?.secrets?.[secret] || process.env[secret];
}

let nodePlugin: any | undefined;

export async function createAgent(
    character: Character,
    db: IDatabaseAdapter,
    cache: ICacheManager,
    token: string
): Promise<AgentRuntime> {
    elizaLogger.success(
        elizaLogger.successesTitle,
        "Creating runtime for character",
        character.name
    );

    nodePlugin ??= createNodePlugin();

    const teeMode = getSecret(character, "TEE_MODE") || "OFF";
    const walletSecretSalt = getSecret(character, "WALLET_SECRET_SALT");

    // Validate TEE configuration
    if (teeMode !== TEEMode.OFF && !walletSecretSalt) {
        elizaLogger.error(
            "WALLET_SECRET_SALT required when TEE_MODE is enabled"
        );
        throw new Error("Invalid TEE configuration");
    }

    let goatPlugin: any | undefined;

    if (getSecret(character, "EVM_PRIVATE_KEY")) {
        goatPlugin = await createGoatPlugin((secret) =>
            getSecret(character, secret)
        );
    }

    // Initialize Reclaim adapter if environment variables are present
    // let verifiableInferenceAdapter;
    // if (
    //     process.env.RECLAIM_APP_ID &&
    //     process.env.RECLAIM_APP_SECRET &&
    //     process.env.VERIFIABLE_INFERENCE_ENABLED === "true"
    // ) {
    //     verifiableInferenceAdapter = new ReclaimAdapter({
    //         appId: process.env.RECLAIM_APP_ID,
    //         appSecret: process.env.RECLAIM_APP_SECRET,
    //         modelProvider: character.modelProvider,
    //         token,
    //     });
    //     elizaLogger.log("Verifiable inference adapter initialized");
    // }

    return new AgentRuntime({
        databaseAdapter: db,
        token,
        modelProvider: character.modelProvider,
        evaluators: [],
        character,
        // character.plugins are handled when clients are added
        plugins: [
            bootstrapPlugin,
            getSecret(character, "CONFLUX_CORE_PRIVATE_KEY")
                ? confluxPlugin
                : null,
            nodePlugin,
            getSecret(character, "TAVILY_API_KEY") ? webSearchPlugin : null,
            getSecret(character, "SOLANA_PUBLIC_KEY") ||
            (getSecret(character, "WALLET_PUBLIC_KEY") &&
                !getSecret(character, "WALLET_PUBLIC_KEY")?.startsWith("0x"))
                ? solanaPlugin
                : null,
            (getSecret(character, "NEAR_ADDRESS") ||
                getSecret(character, "NEAR_WALLET_PUBLIC_KEY")) &&
            getSecret(character, "NEAR_WALLET_SECRET_KEY")
                ? nearPlugin
                : null,
            getSecret(character, "EVM_PUBLIC_KEY") ||
            (getSecret(character, "WALLET_PUBLIC_KEY") &&
                getSecret(character, "WALLET_PUBLIC_KEY")?.startsWith("0x"))
                ? evmPlugin
                : null,
            (getSecret(character, "SOLANA_PUBLIC_KEY") ||
                (getSecret(character, "WALLET_PUBLIC_KEY") &&
                    !getSecret(character, "WALLET_PUBLIC_KEY")?.startsWith(
                        "0x"
                    ))) &&
            getSecret(character, "SOLANA_ADMIN_PUBLIC_KEY") &&
            getSecret(character, "SOLANA_PRIVATE_KEY") &&
            getSecret(character, "SOLANA_ADMIN_PRIVATE_KEY")
                ? nftGenerationPlugin
                : null,
            getSecret(character, "ZEROG_PRIVATE_KEY") ? zgPlugin : null,
            getSecret(character, "COINBASE_COMMERCE_KEY")
                ? coinbaseCommercePlugin
                : null,
            getSecret(character, "FAL_API_KEY") ||
            getSecret(character, "OPENAI_API_KEY") ||
            getSecret(character, "VENICE_API_KEY") ||
            getSecret(character, "HEURIST_API_KEY") ||
            getSecret(character, "LIVEPEER_GATEWAY_URL")
                ? imageGenerationPlugin
                : null,
            getSecret(character, "FAL_API_KEY") ? ThreeDGenerationPlugin : null,
            ...(getSecret(character, "COINBASE_API_KEY") &&
            getSecret(character, "COINBASE_PRIVATE_KEY")
                ? [
                      coinbaseMassPaymentsPlugin,
                      tradePlugin,
                      tokenContractPlugin,
                      advancedTradePlugin,
                  ]
                : []),
            ...(teeMode !== TEEMode.OFF && walletSecretSalt ? [teePlugin] : []),
            getSecret(character, "COINBASE_API_KEY") &&
            getSecret(character, "COINBASE_PRIVATE_KEY") &&
            getSecret(character, "COINBASE_NOTIFICATION_URI")
                ? webhookPlugin
                : null,
            goatPlugin,
            getSecret(character, "ABSTRACT_PRIVATE_KEY")
                ? abstractPlugin
                : null,
            getSecret(character, "FLOW_ADDRESS") &&
            getSecret(character, "FLOW_PRIVATE_KEY")
                ? flowPlugin
                : null,
            getSecret(character, "APTOS_PRIVATE_KEY") ? aptosPlugin : null,
            getSecret(character, "MVX_PRIVATE_KEY") ? multiversxPlugin : null,
            getSecret(character, "ZKSYNC_PRIVATE_KEY") ? zksyncEraPlugin : null,
            getSecret(character, "CRONOSZKEVM_PRIVATE_KEY")
                ? cronosZkEVMPlugin
                : null,
            getSecret(character, "TEE_MARLIN") ? teeMarlinPlugin : null,
            getSecret(character, "TON_PRIVATE_KEY") ? tonPlugin : null,
            getSecret(character, "SUI_PRIVATE_KEY") ? suiPlugin : null,
            getSecret(character, "STORY_PRIVATE_KEY") ? storyPlugin : null,
            getSecret(character, "FUEL_PRIVATE_KEY") ? fuelPlugin : null,
            getSecret(character, "AVALANCHE_PRIVATE_KEY")
                ? avalanchePlugin
                : null,
            getSecret(character, "ECHOCHAMBERS_API_URL") &&
            getSecret(character, "ECHOCHAMBERS_API_KEY")
                ? echoChambersPlugin
                : null,
            getSecret(character, "STARGAZE_ENDPOINT") ? stargazePlugin : null,
            getSecret(character, "GENLAYER_PRIVATE_KEY")
                ? genLayerPlugin
                : null,
            getSecret(character, "AVAIL_SEED") ? availPlugin : null,
            getSecret(character, "AVAIL_APP_ID") ? availPlugin : null,
<<<<<<< HEAD
            getSecret(character, "ARTHERA_PRIVATE_KEY")?.startsWith("0x")
                ? artheraPlugin
=======
            getSecret(character, "OPEN_WEATHER_API_KEY")
                ? openWeatherPlugin
>>>>>>> 12ead173
                : null,
        ].filter(Boolean),
        providers: [],
        actions: [],
        services: [],
        managers: [],
        cacheManager: cache,
        fetch: logFetch,
        // verifiableInferenceAdapter,
    });
}

function initializeFsCache(baseDir: string, character: Character) {
    if (!character?.id) {
        throw new Error(
            "initializeFsCache requires id to be set in character definition"
        );
    }
    const cacheDir = path.resolve(baseDir, character.id, "cache");

    const cache = new CacheManager(new FsCacheAdapter(cacheDir));
    return cache;
}

function initializeDbCache(character: Character, db: IDatabaseCacheAdapter) {
    if (!character?.id) {
        throw new Error(
            "initializeFsCache requires id to be set in character definition"
        );
    }
    const cache = new CacheManager(new DbCacheAdapter(db, character.id));
    return cache;
}

function initializeCache(
    cacheStore: string,
    character: Character,
    baseDir?: string,
    db?: IDatabaseCacheAdapter
) {
    switch (cacheStore) {
        case CacheStore.REDIS:
            if (process.env.REDIS_URL) {
                elizaLogger.info("Connecting to Redis...");
                const redisClient = new RedisClient(process.env.REDIS_URL);
                if (!character?.id) {
                    throw new Error(
                        "CacheStore.REDIS requires id to be set in character definition"
                    );
                }
                return new CacheManager(
                    new DbCacheAdapter(redisClient, character.id) // Using DbCacheAdapter since RedisClient also implements IDatabaseCacheAdapter
                );
            } else {
                throw new Error("REDIS_URL environment variable is not set.");
            }

        case CacheStore.DATABASE:
            if (db) {
                elizaLogger.info("Using Database Cache...");
                return initializeDbCache(character, db);
            } else {
                throw new Error(
                    "Database adapter is not provided for CacheStore.Database."
                );
            }

        case CacheStore.FILESYSTEM:
            elizaLogger.info("Using File System Cache...");
            if (!baseDir) {
                throw new Error(
                    "baseDir must be provided for CacheStore.FILESYSTEM."
                );
            }
            return initializeFsCache(baseDir, character);

        default:
            throw new Error(
                `Invalid cache store: ${cacheStore} or required configuration missing.`
            );
    }
}

async function startAgent(
    character: Character,
    directClient: DirectClient
): Promise<AgentRuntime> {
    let db: IDatabaseAdapter & IDatabaseCacheAdapter;
    try {
        character.id ??= stringToUuid(character.name);
        character.username ??= character.name;

        const token = getTokenForProvider(character.modelProvider, character);
        const dataDir = path.join(__dirname, "../data");

        if (!fs.existsSync(dataDir)) {
            fs.mkdirSync(dataDir, { recursive: true });
        }

        db = initializeDatabase(dataDir) as IDatabaseAdapter &
            IDatabaseCacheAdapter;

        await db.init();

        const cache = initializeCache(
            process.env.CACHE_STORE ?? CacheStore.DATABASE,
            character,
            "",
            db
        ); // "" should be replaced with dir for file system caching. THOUGHTS: might probably make this into an env
        const runtime: AgentRuntime = await createAgent(
            character,
            db,
            cache,
            token
        );

        // start services/plugins/process knowledge
        await runtime.initialize();

        // start assigned clients
        runtime.clients = await initializeClients(character, runtime);

        // add to container
        directClient.registerAgent(runtime);

        // report to console
        elizaLogger.debug(`Started ${character.name} as ${runtime.agentId}`);

        return runtime;
    } catch (error) {
        elizaLogger.error(
            `Error starting agent for character ${character.name}:`,
            error
        );
        elizaLogger.error(error);
        if (db) {
            await db.close();
        }
        throw error;
    }
}

const checkPortAvailable = (port: number): Promise<boolean> => {
    return new Promise((resolve) => {
        const server = net.createServer();

        server.once("error", (err: NodeJS.ErrnoException) => {
            if (err.code === "EADDRINUSE") {
                resolve(false);
            }
        });

        server.once("listening", () => {
            server.close();
            resolve(true);
        });

        server.listen(port);
    });
};

const startAgents = async () => {
    const directClient = new DirectClient();
    let serverPort = parseInt(settings.SERVER_PORT || "3000");
    const args = parseArguments();
    let charactersArg = args.characters || args.character;
    let characters = [defaultCharacter];

    if (charactersArg) {
        characters = await loadCharacters(charactersArg);
    }

    try {
        for (const character of characters) {
            await startAgent(character, directClient);
        }
    } catch (error) {
        elizaLogger.error("Error starting agents:", error);
    }

    // Find available port
    while (!(await checkPortAvailable(serverPort))) {
        elizaLogger.warn(
            `Port ${serverPort} is in use, trying ${serverPort + 1}`
        );
        serverPort++;
    }

    // upload some agent functionality into directClient
    directClient.startAgent = async (character: Character) => {
        // wrap it so we don't have to inject directClient later
        return startAgent(character, directClient);
    };

    directClient.start(serverPort);

    if (serverPort !== parseInt(settings.SERVER_PORT || "3000")) {
        elizaLogger.log(`Server started on alternate port ${serverPort}`);
    }

    elizaLogger.log(
        "Run `pnpm start:client` to start the client and visit the outputted URL (http://localhost:5173) to chat with your agents. When running multiple agents, use client with different port `SERVER_PORT=3001 pnpm start:client`"
    );
};

startAgents().catch((error) => {
    elizaLogger.error("Unhandled error in startAgents:", error);
    process.exit(1);
});<|MERGE_RESOLUTION|>--- conflicted
+++ resolved
@@ -68,11 +68,8 @@
 import { stargazePlugin } from "@elizaos/plugin-stargaze";
 import { zksyncEraPlugin } from "@elizaos/plugin-zksync-era";
 import { availPlugin } from "@elizaos/plugin-avail";
-<<<<<<< HEAD
+import { openWeatherPlugin } from "@elizaos/plugin-open-weather";
 import { artheraPlugin } from "@elizaos/plugin-arthera";
-=======
-import { openWeatherPlugin } from "@elizaos/plugin-open-weather";
->>>>>>> 12ead173
 import Database from "better-sqlite3";
 import fs from "fs";
 import net from "net";
@@ -644,13 +641,11 @@
                 : null,
             getSecret(character, "AVAIL_SEED") ? availPlugin : null,
             getSecret(character, "AVAIL_APP_ID") ? availPlugin : null,
-<<<<<<< HEAD
-            getSecret(character, "ARTHERA_PRIVATE_KEY")?.startsWith("0x")
-                ? artheraPlugin
-=======
             getSecret(character, "OPEN_WEATHER_API_KEY")
                 ? openWeatherPlugin
->>>>>>> 12ead173
+                : null,
+          getSecret(character, "ARTHERA_PRIVATE_KEY")?.startsWith("0x")
+                ? artheraPlugin
                 : null,
         ].filter(Boolean),
         providers: [],
