--- conflicted
+++ resolved
@@ -251,14 +251,11 @@
             bootstrapPlugin,
             nodePlugin,
             character.settings.secrets?.WALLET_PUBLIC_KEY ? solanaPlugin : null,
-<<<<<<< HEAD
             zgPlugin,
-=======
             character.settings.secrets?.COINBASE_COMMERCE_KEY ||
             process.env.COINBASE_COMMERCE_KEY
                 ? coinbaseCommercePlugin
                 : null,
->>>>>>> f4008587
         ].filter(Boolean),
         providers: [],
         actions: [],
