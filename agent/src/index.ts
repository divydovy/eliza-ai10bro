import { PGLiteDatabaseAdapter } from "@elizaos/adapter-pglite";
import { PostgresDatabaseAdapter } from "@elizaos/adapter-postgres";
import { RedisClient } from "@elizaos/adapter-redis";
import { SqliteDatabaseAdapter } from "@elizaos/adapter-sqlite";
import { SupabaseDatabaseAdapter } from "@elizaos/adapter-supabase";
import { AutoClientInterface } from "@elizaos/client-auto";
import { DiscordClientInterface } from "@elizaos/client-discord";
import { FarcasterAgentClient } from "@elizaos/client-farcaster";
import { LensAgentClient } from "@elizaos/client-lens";
import { SlackClientInterface } from "@elizaos/client-slack";
import { TelegramClientInterface } from "@elizaos/client-telegram";
import { TwitterClientInterface } from "@elizaos/client-twitter";
// import { ReclaimAdapter } from "@elizaos/plugin-reclaim";
import { DirectClient } from "@elizaos/client-direct";
import { PrimusAdapter } from "@elizaos/plugin-primus";

import {
    AgentRuntime,
    CacheManager,
    CacheStore,
    Character,
    Client,
    Clients,
    DbCacheAdapter,
    defaultCharacter,
    elizaLogger,
    FsCacheAdapter,
    IAgentRuntime,
    ICacheManager,
    IDatabaseAdapter,
    IDatabaseCacheAdapter,
    ModelProviderName,
    settings,
    stringToUuid,
    validateCharacterConfig,
} from "@elizaos/core";
import { zgPlugin } from "@elizaos/plugin-0g";

import { bootstrapPlugin } from "@elizaos/plugin-bootstrap";
import createGoatPlugin from "@elizaos/plugin-goat";
// import { intifacePlugin } from "@elizaos/plugin-intiface";
import { DirectClient } from "@elizaos/client-direct";
import { ThreeDGenerationPlugin } from "@elizaos/plugin-3d-generation";
import { abstractPlugin } from "@elizaos/plugin-abstract";
import { alloraPlugin } from "@elizaos/plugin-allora";
import { aptosPlugin } from "@elizaos/plugin-aptos";
import { artheraPlugin } from "@elizaos/plugin-arthera";
import { availPlugin } from "@elizaos/plugin-avail";
import { avalanchePlugin } from "@elizaos/plugin-avalanche";
import { binancePlugin } from "@elizaos/plugin-binance";
import {
    advancedTradePlugin,
    coinbaseCommercePlugin,
    coinbaseMassPaymentsPlugin,
    tokenContractPlugin,
    tradePlugin,
    webhookPlugin,
} from "@elizaos/plugin-coinbase";
import { coinmarketcapPlugin } from "@elizaos/plugin-coinmarketcap";
import { coingeckoPlugin } from "@elizaos/plugin-coingecko";
import { confluxPlugin } from "@elizaos/plugin-conflux";
import { createCosmosPlugin } from "@elizaos/plugin-cosmos";
import { cronosZkEVMPlugin } from "@elizaos/plugin-cronoszkevm";
import { echoChambersPlugin } from "@elizaos/plugin-echochambers";
import { evmPlugin } from "@elizaos/plugin-evm";
import { flowPlugin } from "@elizaos/plugin-flow";
import { fuelPlugin } from "@elizaos/plugin-fuel";
import { genLayerPlugin } from "@elizaos/plugin-genlayer";
import { imageGenerationPlugin } from "@elizaos/plugin-image-generation";
import { lensPlugin } from "@elizaos/plugin-lensNetwork";
import { multiversxPlugin } from "@elizaos/plugin-multiversx";
import { nearPlugin } from "@elizaos/plugin-near";
import { nftGenerationPlugin } from "@elizaos/plugin-nft-generation";
import { createNodePlugin } from "@elizaos/plugin-node";
import { obsidianPlugin } from "@elizaos/plugin-obsidian";
import { sgxPlugin } from "@elizaos/plugin-sgx";
import { solanaPlugin } from "@elizaos/plugin-solana";
import { solanaAgentkitPlguin } from "@elizaos/plugin-solana-agentkit";
import { autonomePlugin } from "@elizaos/plugin-autonome";
import { storyPlugin } from "@elizaos/plugin-story";
import { suiPlugin } from "@elizaos/plugin-sui";
import { TEEMode, teePlugin } from "@elizaos/plugin-tee";
import { teeLogPlugin } from "@elizaos/plugin-tee-log";
import { teeMarlinPlugin } from "@elizaos/plugin-tee-marlin";
import { tonPlugin } from "@elizaos/plugin-ton";
import { webSearchPlugin } from "@elizaos/plugin-web-search";

import { giphyPlugin } from "@elizaos/plugin-giphy";
import { letzAIPlugin } from "@elizaos/plugin-letzai";
import { thirdwebPlugin } from "@elizaos/plugin-thirdweb";
import { hyperliquidPlugin } from "@elizaos/plugin-hyperliquid";
import { zksyncEraPlugin } from "@elizaos/plugin-zksync-era";

import { OpacityAdapter } from "@elizaos/plugin-opacity";
import { openWeatherPlugin } from "@elizaos/plugin-open-weather";
import { stargazePlugin } from "@elizaos/plugin-stargaze";
import { akashPlugin } from "@elizaos/plugin-akash";
import { quaiPlugin } from "@elizaos/plugin-quai";
import Database from "better-sqlite3";
import fs from "fs";
import net from "net";
import path from "path";
import { fileURLToPath } from "url";
import yargs from "yargs";
<<<<<<< HEAD
import {dominosPlugin} from "@elizaos/plugin-dominos";
=======
import net from "net";
import { obsidianPlugin } from '@elizaos/plugin-obsidian';
>>>>>>> f815a90e

const __filename = fileURLToPath(import.meta.url); // get the resolved path to the file
const __dirname = path.dirname(__filename); // get the name of the directory

export const wait = (minTime: number = 1000, maxTime: number = 3000) => {
    const waitTime =
        Math.floor(Math.random() * (maxTime - minTime + 1)) + minTime;
    return new Promise((resolve) => setTimeout(resolve, waitTime));
};

const logFetch = async (url: string, options: any) => {
    elizaLogger.debug(`Fetching ${url}`);
    // Disabled to avoid disclosure of sensitive information such as API keys
    // elizaLogger.debug(JSON.stringify(options, null, 2));
    return fetch(url, options);
};

export function parseArguments(): {
    character?: string;
    characters?: string;
} {
    try {
        return yargs(process.argv.slice(3))
            .option("character", {
                type: "string",
                description: "Path to the character JSON file",
            })
            .option("characters", {
                type: "string",
                description:
                    "Comma separated list of paths to character JSON files",
            })
            .parseSync();
    } catch (error) {
        elizaLogger.error("Error parsing arguments:", error);
        return {};
    }
}

function tryLoadFile(filePath: string): string | null {
    try {
        return fs.readFileSync(filePath, "utf8");
    } catch (e) {
        return null;
    }
}
function mergeCharacters(base: Character, child: Character): Character {
    const mergeObjects = (baseObj: any, childObj: any) => {
        const result: any = {};
        const keys = new Set([...Object.keys(baseObj || {}), ...Object.keys(childObj || {})]);
        keys.forEach(key => {
            if (typeof baseObj[key] === 'object' && typeof childObj[key] === 'object' && !Array.isArray(baseObj[key]) && !Array.isArray(childObj[key])) {
                result[key] = mergeObjects(baseObj[key], childObj[key]);
            } else if (Array.isArray(baseObj[key]) || Array.isArray(childObj[key])) {
                result[key] = [...(baseObj[key] || []), ...(childObj[key] || [])];
            } else {
                result[key] = childObj[key] !== undefined ? childObj[key] : baseObj[key];
            }
        });
        return result;
    };
    return mergeObjects(base, child);
}
async function loadCharacter(filePath: string): Promise<Character> {
    const content = tryLoadFile(filePath);
    if (!content) {
        throw new Error(`Character file not found: ${filePath}`);
    }
    let character = JSON.parse(content);
    validateCharacterConfig(character);

     // .id isn't really valid
     const characterId = character.id || character.name;
     const characterPrefix = `CHARACTER.${characterId.toUpperCase().replace(/ /g, "_")}.`;
     const characterSettings = Object.entries(process.env)
         .filter(([key]) => key.startsWith(characterPrefix))
         .reduce((settings, [key, value]) => {
             const settingKey = key.slice(characterPrefix.length);
             return { ...settings, [settingKey]: value };
         }, {});
     if (Object.keys(characterSettings).length > 0) {
         character.settings = character.settings || {};
         character.settings.secrets = {
             ...characterSettings,
             ...character.settings.secrets,
         };
     }
     // Handle plugins
     character.plugins = await handlePluginImporting(
        character.plugins
    );
    if (character.extends) {
        elizaLogger.info(`Merging  ${character.name} character with parent characters`);
        for (const extendPath of character.extends) {
            const baseCharacter = await loadCharacter(path.resolve(path.dirname(filePath), extendPath));
            character = mergeCharacters(baseCharacter, character);
            elizaLogger.info(`Merged ${character.name} with ${baseCharacter.name}`);
        }
    }
    return character;
}

export async function loadCharacters(
    charactersArg: string
): Promise<Character[]> {
    let characterPaths = charactersArg
        ?.split(",")
        .map((filePath) => filePath.trim());
    const loadedCharacters: Character[] = [];

    if (characterPaths?.length > 0) {
        for (const characterPath of characterPaths) {
            let content: string | null = null;
            let resolvedPath = "";

            // Try different path resolutions in order
            const pathsToTry = [
                characterPath, // exact path as specified
                path.resolve(process.cwd(), characterPath), // relative to cwd
                path.resolve(process.cwd(), "agent", characterPath), // Add this
                path.resolve(__dirname, characterPath), // relative to current script
                path.resolve(
                    __dirname,
                    "characters",
                    path.basename(characterPath)
                ), // relative to agent/characters
                path.resolve(
                    __dirname,
                    "../characters",
                    path.basename(characterPath)
                ), // relative to characters dir from agent
                path.resolve(
                    __dirname,
                    "../../characters",
                    path.basename(characterPath)
                ), // relative to project root characters dir
            ];

            elizaLogger.info(
                "Trying paths:",
                pathsToTry.map((p) => ({
                    path: p,
                    exists: fs.existsSync(p),
                }))
            );

            for (const tryPath of pathsToTry) {
                content = tryLoadFile(tryPath);
                if (content !== null) {
                    resolvedPath = tryPath;
                    break;
                }
            }

            if (content === null) {
                elizaLogger.error(
                    `Error loading character from ${characterPath}: File not found in any of the expected locations`
                );
                elizaLogger.error("Tried the following paths:");
                pathsToTry.forEach((p) => elizaLogger.error(` - ${p}`));
                process.exit(1);
            }

            try {
                const character: Character = await loadCharacter(resolvedPath);

                loadedCharacters.push(character);
                elizaLogger.info(
                    `Successfully loaded character from: ${resolvedPath}`
                );
            } catch (e) {
                elizaLogger.error(
                    `Error parsing character from ${resolvedPath}: ${e}`
                );
                process.exit(1);
            }
        }
    }

    if (loadedCharacters.length === 0) {
        elizaLogger.info("No characters found, using default character");
        loadedCharacters.push(defaultCharacter);
    }

    return loadedCharacters;
}

async function handlePluginImporting(plugins: string[]) {
    if (plugins.length > 0) {
        elizaLogger.info("Plugins are: ", plugins);
        const importedPlugins = await Promise.all(
            plugins.map(async (plugin) => {
                try {
                    const importedPlugin = await import(plugin);
                    const functionName =
                        plugin
                            .replace("@elizaos/plugin-", "")
                            .replace(/-./g, (x) => x[1].toUpperCase()) +
                        "Plugin"; // Assumes plugin function is camelCased with Plugin suffix
                    return (
                        importedPlugin.default || importedPlugin[functionName]
                    );
                } catch (importError) {
                    elizaLogger.error(
                        `Failed to import plugin: ${plugin}`,
                        importError
                    );
                    return []; // Return null for failed imports
                }
            })
        );
        return importedPlugins;
    } else {
        return [];
    }
}

export function getTokenForProvider(
    provider: ModelProviderName,
    character: Character
): string | undefined {
    switch (provider) {
        // no key needed for llama_local or gaianet
        case ModelProviderName.LLAMALOCAL:
            return "";
        case ModelProviderName.OLLAMA:
            return "";
        case ModelProviderName.GAIANET:
            return "";
        case ModelProviderName.OPENAI:
            return (
                character.settings?.secrets?.OPENAI_API_KEY ||
                settings.OPENAI_API_KEY
            );
        case ModelProviderName.ETERNALAI:
            return (
                character.settings?.secrets?.ETERNALAI_API_KEY ||
                settings.ETERNALAI_API_KEY
            );
        case ModelProviderName.NINETEEN_AI:
            return (
                character.settings?.secrets?.NINETEEN_AI_API_KEY ||
                settings.NINETEEN_AI_API_KEY
            );
        case ModelProviderName.LLAMACLOUD:
        case ModelProviderName.TOGETHER:
            return (
                character.settings?.secrets?.LLAMACLOUD_API_KEY ||
                settings.LLAMACLOUD_API_KEY ||
                character.settings?.secrets?.TOGETHER_API_KEY ||
                settings.TOGETHER_API_KEY ||
                character.settings?.secrets?.OPENAI_API_KEY ||
                settings.OPENAI_API_KEY
            );
        case ModelProviderName.CLAUDE_VERTEX:
        case ModelProviderName.ANTHROPIC:
            return (
                character.settings?.secrets?.ANTHROPIC_API_KEY ||
                character.settings?.secrets?.CLAUDE_API_KEY ||
                settings.ANTHROPIC_API_KEY ||
                settings.CLAUDE_API_KEY
            );
        case ModelProviderName.REDPILL:
            return (
                character.settings?.secrets?.REDPILL_API_KEY ||
                settings.REDPILL_API_KEY
            );
        case ModelProviderName.OPENROUTER:
            return (
                character.settings?.secrets?.OPENROUTER ||
                settings.OPENROUTER_API_KEY
            );
        case ModelProviderName.GROK:
            return (
                character.settings?.secrets?.GROK_API_KEY ||
                settings.GROK_API_KEY
            );
        case ModelProviderName.HEURIST:
            return (
                character.settings?.secrets?.HEURIST_API_KEY ||
                settings.HEURIST_API_KEY
            );
        case ModelProviderName.GROQ:
            return (
                character.settings?.secrets?.GROQ_API_KEY ||
                settings.GROQ_API_KEY
            );
        case ModelProviderName.GALADRIEL:
            return (
                character.settings?.secrets?.GALADRIEL_API_KEY ||
                settings.GALADRIEL_API_KEY
            );
        case ModelProviderName.FAL:
            return (
                character.settings?.secrets?.FAL_API_KEY || settings.FAL_API_KEY
            );
        case ModelProviderName.ALI_BAILIAN:
            return (
                character.settings?.secrets?.ALI_BAILIAN_API_KEY ||
                settings.ALI_BAILIAN_API_KEY
            );
        case ModelProviderName.VOLENGINE:
            return (
                character.settings?.secrets?.VOLENGINE_API_KEY ||
                settings.VOLENGINE_API_KEY
            );
        case ModelProviderName.NANOGPT:
            return (
                character.settings?.secrets?.NANOGPT_API_KEY ||
                settings.NANOGPT_API_KEY
            );
        case ModelProviderName.HYPERBOLIC:
            return (
                character.settings?.secrets?.HYPERBOLIC_API_KEY ||
                settings.HYPERBOLIC_API_KEY
            );
        case ModelProviderName.VENICE:
            return (
                character.settings?.secrets?.VENICE_API_KEY ||
                settings.VENICE_API_KEY
            );
        case ModelProviderName.AKASH_CHAT_API:
            return (
                character.settings?.secrets?.AKASH_CHAT_API_KEY ||
                settings.AKASH_CHAT_API_KEY
            );
        case ModelProviderName.GOOGLE:
            return (
                character.settings?.secrets?.GOOGLE_GENERATIVE_AI_API_KEY ||
                settings.GOOGLE_GENERATIVE_AI_API_KEY
            );
        case ModelProviderName.MISTRAL:
            return (
                character.settings?.secrets?.MISTRAL_API_KEY ||
                settings.MISTRAL_API_KEY
            );
        case ModelProviderName.LETZAI:
            return (
                character.settings?.secrets?.LETZAI_API_KEY ||
                settings.LETZAI_API_KEY
            );
        case ModelProviderName.INFERA:
            return (
                character.settings?.secrets?.INFERA_API_KEY ||
                settings.INFERA_API_KEY
            );
        case ModelProviderName.DEEPSEEK:
            return (
                character.settings?.secrets?.DEEPSEEK_API_KEY ||
                settings.DEEPSEEK_API_KEY
            );
        default:
            const errorMessage = `Failed to get token - unsupported model provider: ${provider}`;
            elizaLogger.error(errorMessage);
            throw new Error(errorMessage);
    }
}

function initializeDatabase(dataDir: string) {
    if (process.env.SUPABASE_URL && process.env.SUPABASE_ANON_KEY) {
        elizaLogger.info("Initializing Supabase connection...");
        const db = new SupabaseDatabaseAdapter(
            process.env.SUPABASE_URL,
            process.env.SUPABASE_ANON_KEY
        );

        // Test the connection
        db.init()
            .then(() => {
                elizaLogger.success("Successfully connected to Supabase database");
            })
            .catch((error) => {
                elizaLogger.error("Failed to connect to Supabase:", error);
            });

        return db;
    } else if (process.env.POSTGRES_URL) {
        elizaLogger.info("Initializing PostgreSQL connection...");
        const db = new PostgresDatabaseAdapter({
            connectionString: process.env.POSTGRES_URL,
            parseInputs: true,
        });

        // Test the connection
        db.init()
            .then(() => {
                elizaLogger.success("Successfully connected to PostgreSQL database");
            })
            .catch((error) => {
                elizaLogger.error("Failed to connect to PostgreSQL:", error);
            });

        return db;
    } else if (process.env.PGLITE_DATA_DIR) {
        elizaLogger.info("Initializing PgLite adapter...");
        // `dataDir: memory://` for in memory pg
        const db = new PGLiteDatabaseAdapter({
            dataDir: process.env.PGLITE_DATA_DIR,
        });
        return db;
    } else {
        const filePath = process.env.SQLITE_FILE ?? path.resolve(dataDir, "db.sqlite");
        elizaLogger.info(`Initializing SQLite database at ${filePath}...`);
        const db = new SqliteDatabaseAdapter(new Database(filePath));

        // Test the connection
        db.init()
            .then(() => {
                elizaLogger.success("Successfully connected to SQLite database");
            })
            .catch((error) => {
                elizaLogger.error("Failed to connect to SQLite:", error);
            });

        return db;
    }
}

// also adds plugins from character file into the runtime
export async function initializeClients(
    character: Character,
    runtime: IAgentRuntime
) {
    // each client can only register once
    // and if we want two we can explicitly support it
    const clients: Record<string, any> = {};
    const clientTypes: string[] =
        character.clients?.map((str) => str.toLowerCase()) || [];
    elizaLogger.log("initializeClients", clientTypes, "for", character.name);

    // Start Auto Client if "auto" detected as a configured client
    if (clientTypes.includes(Clients.AUTO)) {
        const autoClient = await AutoClientInterface.start(runtime);
        if (autoClient) clients.auto = autoClient;
    }

    if (clientTypes.includes(Clients.DISCORD)) {
        const discordClient = await DiscordClientInterface.start(runtime);
        if (discordClient) clients.discord = discordClient;
    }

    if (clientTypes.includes(Clients.TELEGRAM)) {
        const telegramClient = await TelegramClientInterface.start(runtime);
        if (telegramClient) clients.telegram = telegramClient;
    }

    if (clientTypes.includes(Clients.TWITTER)) {
        const twitterClient = await TwitterClientInterface.start(runtime);
        if (twitterClient) {
            clients.twitter = twitterClient;
        }
    }

    if (clientTypes.includes(Clients.FARCASTER)) {
        // why is this one different :(
        const farcasterClient = new FarcasterAgentClient(runtime);
        if (farcasterClient) {
            farcasterClient.start();
            clients.farcaster = farcasterClient;
        }
    }
    if (clientTypes.includes("lens")) {
        const lensClient = new LensAgentClient(runtime);
        lensClient.start();
        clients.lens = lensClient;
    }

    elizaLogger.log("client keys", Object.keys(clients));

    // TODO: Add Slack client to the list
    // Initialize clients as an object

    if (clientTypes.includes("slack")) {
        const slackClient = await SlackClientInterface.start(runtime);
        if (slackClient) clients.slack = slackClient; // Use object property instead of push
    }

    function determineClientType(client: Client): string {
        // Check if client has a direct type identifier
        if ("type" in client) {
            return (client as any).type;
        }

        // Check constructor name
        const constructorName = client.constructor?.name;
        if (constructorName && !constructorName.includes("Object")) {
            return constructorName.toLowerCase().replace("client", "");
        }

        // Fallback: Generate a unique identifier
        return `client_${Date.now()}`;
    }

    if (character.plugins?.length > 0) {
        for (const plugin of character.plugins) {
            if (plugin.clients) {
                for (const client of plugin.clients) {
                    const startedClient = await client.start(runtime);
                    const clientType = determineClientType(client);
                    elizaLogger.debug(
                        `Initializing client of type: ${clientType}`
                    );
                    clients[clientType] = startedClient;
                }
            }
        }
    }

    return clients;
}

function getSecret(character: Character, secret: string) {
    return character.settings?.secrets?.[secret] || process.env[secret];
}

let nodePlugin: any | undefined;

export async function createAgent(
    character: Character,
    db: IDatabaseAdapter,
    cache: ICacheManager,
    token: string
): Promise<AgentRuntime> {
    elizaLogger.log(`Creating runtime for character ${character.name}`);

    nodePlugin ??= createNodePlugin();

    const teeMode = getSecret(character, "TEE_MODE") || "OFF";
    const walletSecretSalt = getSecret(character, "WALLET_SECRET_SALT");

    // Validate TEE configuration
    if (teeMode !== TEEMode.OFF && !walletSecretSalt) {
        elizaLogger.error(
            "WALLET_SECRET_SALT required when TEE_MODE is enabled"
        );
        throw new Error("Invalid TEE configuration");
    }

    let goatPlugin: any | undefined;

    if (getSecret(character, "EVM_PRIVATE_KEY")) {
        goatPlugin = await createGoatPlugin((secret) =>
            getSecret(character, secret)
        );
    }

    // Initialize Reclaim adapter if environment variables are present
    // let verifiableInferenceAdapter;
    // if (
    //     process.env.RECLAIM_APP_ID &&
    //     process.env.RECLAIM_APP_SECRET &&
    //     process.env.VERIFIABLE_INFERENCE_ENABLED === "true"
    // ) {
    //     verifiableInferenceAdapter = new ReclaimAdapter({
    //         appId: process.env.RECLAIM_APP_ID,
    //         appSecret: process.env.RECLAIM_APP_SECRET,
    //         modelProvider: character.modelProvider,
    //         token,
    //     });
    //     elizaLogger.log("Verifiable inference adapter initialized");
    // }
    // Initialize Opacity adapter if environment variables are present
    let verifiableInferenceAdapter;
    if (
        process.env.OPACITY_TEAM_ID &&
        process.env.OPACITY_CLOUDFLARE_NAME &&
        process.env.OPACITY_PROVER_URL &&
        process.env.VERIFIABLE_INFERENCE_ENABLED === "true"
    ) {
        verifiableInferenceAdapter = new OpacityAdapter({
            teamId: process.env.OPACITY_TEAM_ID,
            teamName: process.env.OPACITY_CLOUDFLARE_NAME,
            opacityProverUrl: process.env.OPACITY_PROVER_URL,
            modelProvider: character.modelProvider,
            token: token,
        });
        elizaLogger.log("Verifiable inference adapter initialized");
        elizaLogger.log("teamId", process.env.OPACITY_TEAM_ID);
        elizaLogger.log("teamName", process.env.OPACITY_CLOUDFLARE_NAME);
        elizaLogger.log("opacityProverUrl", process.env.OPACITY_PROVER_URL);
        elizaLogger.log("modelProvider", character.modelProvider);
        elizaLogger.log("token", token);
    }
    if (
        process.env.PRIMUS_APP_ID &&
        process.env.PRIMUS_APP_SECRET &&
        process.env.VERIFIABLE_INFERENCE_ENABLED === "true"){
        verifiableInferenceAdapter = new PrimusAdapter({
            appId: process.env.PRIMUS_APP_ID,
            appSecret: process.env.PRIMUS_APP_SECRET,
            attMode: "proxytls",
            modelProvider: character.modelProvider,
            token,
        });
        elizaLogger.log("Verifiable inference primus adapter initialized");
    }

    return new AgentRuntime({
        databaseAdapter: db,
        token,
        modelProvider: character.modelProvider,
        evaluators: [],
        character,
        // character.plugins are handled when clients are added
        plugins: [
            bootstrapPlugin,
            getSecret(character, "CONFLUX_CORE_PRIVATE_KEY")
                ? confluxPlugin
                : null,
            nodePlugin,
            getSecret(character, "TAVILY_API_KEY") ? webSearchPlugin : null,
            getSecret(character, "SOLANA_PUBLIC_KEY") ||
            (getSecret(character, "WALLET_PUBLIC_KEY") &&
                !getSecret(character, "WALLET_PUBLIC_KEY")?.startsWith("0x"))
                ? solanaPlugin
                : null,
            getSecret(character, "SOLANA_PRIVATE_KEY")
                ? solanaAgentkitPlguin
                : null,
            getSecret(character, "AUTONOME_JWT_TOKEN") ? autonomePlugin : null,
            (getSecret(character, "NEAR_ADDRESS") ||
                getSecret(character, "NEAR_WALLET_PUBLIC_KEY")) &&
            getSecret(character, "NEAR_WALLET_SECRET_KEY")
                ? nearPlugin
                : null,
            getSecret(character, "EVM_PUBLIC_KEY") ||
            (getSecret(character, "WALLET_PUBLIC_KEY") &&
                getSecret(character, "WALLET_PUBLIC_KEY")?.startsWith("0x"))
                ? evmPlugin
                : null,
            getSecret(character, "COSMOS_RECOVERY_PHRASE") &&
                getSecret(character, "COSMOS_AVAILABLE_CHAINS") &&
                createCosmosPlugin(),
            (getSecret(character, "SOLANA_PUBLIC_KEY") ||
                (getSecret(character, "WALLET_PUBLIC_KEY") &&
                    !getSecret(character, "WALLET_PUBLIC_KEY")?.startsWith(
                        "0x"
                    ))) &&
            getSecret(character, "SOLANA_ADMIN_PUBLIC_KEY") &&
            getSecret(character, "SOLANA_PRIVATE_KEY") &&
            getSecret(character, "SOLANA_ADMIN_PRIVATE_KEY")
                ? nftGenerationPlugin
                : null,
            getSecret(character, "ZEROG_PRIVATE_KEY") ? zgPlugin : null,
            getSecret(character, "COINMARKETCAP_API_KEY")
                ? coinmarketcapPlugin
                : null,
            getSecret(character, "COINBASE_COMMERCE_KEY")
                ? coinbaseCommercePlugin
                : null,
            getSecret(character, "FAL_API_KEY") ||
            getSecret(character, "OPENAI_API_KEY") ||
            getSecret(character, "VENICE_API_KEY") ||
            getSecret(character, "NINETEEN_AI_API_KEY") ||
            getSecret(character, "HEURIST_API_KEY") ||
            getSecret(character, "LIVEPEER_GATEWAY_URL")
                ? imageGenerationPlugin
                : null,
            getSecret(character, "FAL_API_KEY") ? ThreeDGenerationPlugin : null,
            ...(getSecret(character, "COINBASE_API_KEY") &&
            getSecret(character, "COINBASE_PRIVATE_KEY")
                ? [
                      coinbaseMassPaymentsPlugin,
                      tradePlugin,
                      tokenContractPlugin,
                      advancedTradePlugin,
                  ]
                : []),
            ...(teeMode !== TEEMode.OFF && walletSecretSalt ? [teePlugin] : []),
            getSecret(character, "SGX") ? sgxPlugin : null,
            getSecret(character, "ENABLE_TEE_LOG") &&
            ((teeMode !== TEEMode.OFF && walletSecretSalt) ||
                getSecret(character, "SGX"))
                ? teeLogPlugin
                : null,
            getSecret(character, "COINBASE_API_KEY") &&
            getSecret(character, "COINBASE_PRIVATE_KEY") &&
            getSecret(character, "COINBASE_NOTIFICATION_URI")
                ? webhookPlugin
                : null,
            goatPlugin,
            getSecret(character, "COINGECKO_API_KEY") ||
            getSecret(character, "COINGECKO_PRO_API_KEY")
                ? coingeckoPlugin
                : null,
            getSecret(character, "EVM_PROVIDER_URL") ? goatPlugin : null,
            getSecret(character, "ABSTRACT_PRIVATE_KEY")
                ? abstractPlugin
                : null,
            getSecret(character, "BINANCE_API_KEY") &&
            getSecret(character, "BINANCE_SECRET_KEY")
                ? binancePlugin
                : null,
            getSecret(character, "FLOW_ADDRESS") &&
            getSecret(character, "FLOW_PRIVATE_KEY")
                ? flowPlugin
                : null,
            getSecret(character, "LENS_ADDRESS") &&
            getSecret(character, "LENS_PRIVATE_KEY")
                ? lensPlugin
                : null,
            getSecret(character, "APTOS_PRIVATE_KEY") ? aptosPlugin : null,
            getSecret(character, "MVX_PRIVATE_KEY") ? multiversxPlugin : null,
            getSecret(character, "ZKSYNC_PRIVATE_KEY") ? zksyncEraPlugin : null,
            getSecret(character, "CRONOSZKEVM_PRIVATE_KEY")
                ? cronosZkEVMPlugin
                : null,
            getSecret(character, "TEE_MARLIN") ? teeMarlinPlugin : null,
            getSecret(character, "TON_PRIVATE_KEY") ? tonPlugin : null,
            getSecret(character, "THIRDWEB_SECRET_KEY") ? thirdwebPlugin : null,
            getSecret(character, "SUI_PRIVATE_KEY") ? suiPlugin : null,
            getSecret(character, "STORY_PRIVATE_KEY") ? storyPlugin : null,
            getSecret(character, "FUEL_PRIVATE_KEY") ? fuelPlugin : null,
            getSecret(character, "AVALANCHE_PRIVATE_KEY")
                ? avalanchePlugin
                : null,
            getSecret(character, "ECHOCHAMBERS_API_URL") &&
            getSecret(character, "ECHOCHAMBERS_API_KEY")
                ? echoChambersPlugin
                : null,
            getSecret(character, "LETZAI_API_KEY") ? letzAIPlugin : null,
            getSecret(character, "STARGAZE_ENDPOINT") ? stargazePlugin : null,
            getSecret(character, "GIPHY_API_KEY") ? giphyPlugin : null,
            getSecret(character, "GENLAYER_PRIVATE_KEY")
                ? genLayerPlugin
                : null,
            getSecret(character, "AVAIL_SEED") &&
            getSecret(character, "AVAIL_APP_ID")
                ? availPlugin
                : null,
            getSecret(character, "OPEN_WEATHER_API_KEY")
                ? openWeatherPlugin
                : null,
            getSecret(character, "OBSIDIAN_API_TOKEN") ? obsidianPlugin : null,
            getSecret(character, "ARTHERA_PRIVATE_KEY")?.startsWith("0x")
                ? artheraPlugin
                : null,
            getSecret(character, "ALLORA_API_KEY") ? alloraPlugin : null,
            getSecret(character, "HYPERLIQUID_PRIVATE_KEY")
                ? hyperliquidPlugin
                : null,
            getSecret(character, "HYPERLIQUID_TESTNET")
                ? hyperliquidPlugin
                : null,
            getSecret(character, "AKASH_MNEMONIC") &&
            getSecret(character, "AKASH_WALLET_ADDRESS")
                ? akashPlugin
                : null,
            getSecret(character, "QUAI_PRIVATE_KEY")
                ? quaiPlugin
                : null,
            getSecret(character, "OBSIDIAN_API_TOKEN") ? obsidianPlugin : null,
        ].filter(Boolean),
        providers: [],
        actions: [],
        services: [],
        managers: [],
        cacheManager: cache,
        fetch: logFetch,
        verifiableInferenceAdapter,
    });
}

function initializeFsCache(baseDir: string, character: Character) {
    if (!character?.id) {
        throw new Error(
            "initializeFsCache requires id to be set in character definition"
        );
    }
    const cacheDir = path.resolve(baseDir, character.id, "cache");

    const cache = new CacheManager(new FsCacheAdapter(cacheDir));
    return cache;
}

function initializeDbCache(character: Character, db: IDatabaseCacheAdapter) {
    if (!character?.id) {
        throw new Error(
            "initializeFsCache requires id to be set in character definition"
        );
    }
    const cache = new CacheManager(new DbCacheAdapter(db, character.id));
    return cache;
}

function initializeCache(
    cacheStore: string,
    character: Character,
    baseDir?: string,
    db?: IDatabaseCacheAdapter
) {
    switch (cacheStore) {
        case CacheStore.REDIS:
            if (process.env.REDIS_URL) {
                elizaLogger.info("Connecting to Redis...");
                const redisClient = new RedisClient(process.env.REDIS_URL);
                if (!character?.id) {
                    throw new Error(
                        "CacheStore.REDIS requires id to be set in character definition"
                    );
                }
                return new CacheManager(
                    new DbCacheAdapter(redisClient, character.id) // Using DbCacheAdapter since RedisClient also implements IDatabaseCacheAdapter
                );
            } else {
                throw new Error("REDIS_URL environment variable is not set.");
            }

        case CacheStore.DATABASE:
            if (db) {
                elizaLogger.info("Using Database Cache...");
                return initializeDbCache(character, db);
            } else {
                throw new Error(
                    "Database adapter is not provided for CacheStore.Database."
                );
            }

        case CacheStore.FILESYSTEM:
            elizaLogger.info("Using File System Cache...");
            if (!baseDir) {
                throw new Error(
                    "baseDir must be provided for CacheStore.FILESYSTEM."
                );
            }
            return initializeFsCache(baseDir, character);

        default:
            throw new Error(
                `Invalid cache store: ${cacheStore} or required configuration missing.`
            );
    }
}

async function startAgent(
    character: Character,
    directClient: DirectClient
): Promise<AgentRuntime> {
    let db: IDatabaseAdapter & IDatabaseCacheAdapter;
    try {
        character.id ??= stringToUuid(character.name);
        character.username ??= character.name;

        const token = getTokenForProvider(character.modelProvider, character);
        const dataDir = path.join(__dirname, "../data");

        if (!fs.existsSync(dataDir)) {
            fs.mkdirSync(dataDir, { recursive: true });
        }

        db = initializeDatabase(dataDir) as IDatabaseAdapter &
            IDatabaseCacheAdapter;

        await db.init();

        const cache = initializeCache(
            process.env.CACHE_STORE ?? CacheStore.DATABASE,
            character,
            "",
            db
        ); // "" should be replaced with dir for file system caching. THOUGHTS: might probably make this into an env
        const runtime: AgentRuntime = await createAgent(
            character,
            db,
            cache,
            token
        );

        // start services/plugins/process knowledge
        await runtime.initialize();

        // start assigned clients
        runtime.clients = await initializeClients(character, runtime);

        // add to container
        directClient.registerAgent(runtime);

        // report to console
        elizaLogger.debug(`Started ${character.name} as ${runtime.agentId}`);

        return runtime;
    } catch (error) {
        elizaLogger.error(
            `Error starting agent for character ${character.name}:`,
            error
        );
        elizaLogger.error(error);
        if (db) {
            await db.close();
        }
        throw error;
    }
}

const checkPortAvailable = (port: number): Promise<boolean> => {
    return new Promise((resolve) => {
        const server = net.createServer();

        server.once("error", (err: NodeJS.ErrnoException) => {
            if (err.code === "EADDRINUSE") {
                resolve(false);
            }
        });

        server.once("listening", () => {
            server.close();
            resolve(true);
        });

        server.listen(port);
    });
};

const startAgents = async () => {
    const directClient = new DirectClient();
    let serverPort = parseInt(settings.SERVER_PORT || "3000");
    const args = parseArguments();
    let charactersArg = args.characters || args.character;
    let characters = [defaultCharacter];

    if (charactersArg) {
        characters = await loadCharacters(charactersArg);
    }

    try {
        for (const character of characters) {
            await startAgent(character, directClient);
        }
    } catch (error) {
        elizaLogger.error("Error starting agents:", error);
    }

    // Find available port
    while (!(await checkPortAvailable(serverPort))) {
        elizaLogger.warn(
            `Port ${serverPort} is in use, trying ${serverPort + 1}`
        );
        serverPort++;
    }

    // upload some agent functionality into directClient
    directClient.startAgent = async (character) => {
        // Handle plugins
        character.plugins = await handlePluginImporting(character.plugins);

        // wrap it so we don't have to inject directClient later
        return startAgent(character, directClient);
    };

    directClient.start(serverPort);

    if (serverPort !== parseInt(settings.SERVER_PORT || "3000")) {
        elizaLogger.log(`Server started on alternate port ${serverPort}`);
    }

    elizaLogger.log(
        "Run `pnpm start:client` to start the client and visit the outputted URL (http://localhost:5173) to chat with your agents. When running multiple agents, use client with different port `SERVER_PORT=3001 pnpm start:client`"
    );
};

startAgents().catch((error) => {
    elizaLogger.error("Unhandled error in startAgents:", error);
    process.exit(1);
});<|MERGE_RESOLUTION|>--- conflicted
+++ resolved
@@ -96,18 +96,13 @@
 import { stargazePlugin } from "@elizaos/plugin-stargaze";
 import { akashPlugin } from "@elizaos/plugin-akash";
 import { quaiPlugin } from "@elizaos/plugin-quai";
+import { dominosPlugin } from "@elizaos/plugin-dominos";
 import Database from "better-sqlite3";
 import fs from "fs";
 import net from "net";
 import path from "path";
 import { fileURLToPath } from "url";
 import yargs from "yargs";
-<<<<<<< HEAD
-import {dominosPlugin} from "@elizaos/plugin-dominos";
-=======
-import net from "net";
-import { obsidianPlugin } from '@elizaos/plugin-obsidian';
->>>>>>> f815a90e
 
 const __filename = fileURLToPath(import.meta.url); // get the resolved path to the file
 const __dirname = path.dirname(__filename); // get the name of the directory
