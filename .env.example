--- conflicted
+++ resolved
@@ -152,32 +152,26 @@
 
 # Coinbase
 COINBASE_COMMERCE_KEY=
-<<<<<<< HEAD
 COINBASE_API_KEY=
 COINBASE_PRIVATE_KEY=
 
 COINBASE_GENERATED_WALLET_ID=
 COINBASE_GENERATED_WALLET_HEX_SEED=
 
-
 # TEE Configuration
 DSTACK_SIMULATOR_ENDPOINT=
 WALLET_SECRET_SALT=secret_salt
 
-<<<<<<< HEAD
 # Galadriel Configuration
 GALADRIEL_API_KEY=gal-* # Get from https://dashboard.galadriel.com/
-=======
+
 # fal.ai Configuration
 FAL_API_KEY=
 FAL_AI_LORA_PATH=
->>>>>>> 9c1e6c7cf5e9725a3d4b6dc5a64a4c420ad8f17b
-=======
 
 # WhatsApp Cloud API Configuration
 WHATSAPP_ACCESS_TOKEN=                # Permanent access token from Facebook Developer Console
 WHATSAPP_PHONE_NUMBER_ID=             # Phone number ID from WhatsApp Business API
 WHATSAPP_BUSINESS_ACCOUNT_ID=         # Business Account ID from Facebook Business Manager
 WHATSAPP_WEBHOOK_VERIFY_TOKEN=        # Custom string for webhook verification
-WHATSAPP_API_VERSION=v17.0            # WhatsApp API version (default: v17.0)
->>>>>>> 7ba1967c
+WHATSAPP_API_VERSION=v17.0            # WhatsApp API version (default: v17.0)