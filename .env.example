--- conflicted
+++ resolved
@@ -306,23 +306,10 @@
 STARKNET_PRIVATE_KEY=
 STARKNET_RPC_URL=
 
-<<<<<<< HEAD
 # Lens Network Configuration
 LENS_ADDRESS=
 LENS_PRIVATE_KEY=
 
-# Intiface Configuration
-INTIFACE_WEBSOCKET_URL=ws://localhost:12345
-
-# Farcaster Neynar Configuration
-FARCASTER_FID=                  # The FID associated with the account your are sending casts from
-FARCASTER_NEYNAR_API_KEY=       # Neynar API key: https://neynar.com/
-FARCASTER_NEYNAR_SIGNER_UUID=   # Signer for the account you are sending casts from. Create a signer here: https://dev.neynar.com/app
-FARCASTER_DRY_RUN=false         # Set to true if you want to run the bot without actually publishing casts
-FARCASTER_POLL_INTERVAL=120     # How often (in seconds) the bot should check for farcaster interactions (replies and mentions)
-
-=======
->>>>>>> e1b7c805
 # Coinbase
 COINBASE_COMMERCE_KEY=          # From Coinbase developer portal
 COINBASE_API_KEY=               # From Coinbase developer portal
