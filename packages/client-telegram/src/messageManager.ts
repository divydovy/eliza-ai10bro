import { Message } from "@telegraf/types";
import { Context, Telegraf } from "telegraf";

import { composeContext, elizaLogger, ServiceType } from "@ai16z/eliza";
import { getEmbeddingZeroVector } from "@ai16z/eliza";
import {
    Content,
    HandlerCallback,
    IAgentRuntime,
    IImageDescriptionService,
    Memory,
    ModelClass,
    State,
    UUID,
} from "@ai16z/eliza";
import { stringToUuid } from "@ai16z/eliza";

import { generateMessageResponse, generateShouldRespond } from "@ai16z/eliza";
import { messageCompletionFooter, shouldRespondFooter } from "@ai16z/eliza";

import { cosineSimilarity } from "./utils";
import {
    MESSAGE_CONSTANTS,
    TIMING_CONSTANTS,
    RESPONSE_CHANCES,
    TEAM_COORDINATION
} from "./constants";

const MAX_MESSAGE_LENGTH = 4096; // Telegram's max message length

const telegramShouldRespondTemplate =
    `# About {{agentName}}:
{{bio}}

# RESPONSE EXAMPLES
{{user1}}: I just saw a really great movie
{{user2}}: Oh? Which movie?
Result: [IGNORE]

{{agentName}}: Oh, this is my favorite scene
{{user1}}: sick
{{user2}}: wait, why is it your favorite scene
Result: [RESPOND]

{{user1}}: stfu bot
Result: [STOP]

{{user1}}: Hey {{agent}}, can you help me with something
Result: [RESPOND]

{{user1}}: {{agentName}} stfu plz
Result: [STOP]

{{user1}}: i need help
{{agentName}}: how can I help you?
{{user1}}: no. i need help from someone else
Result: [IGNORE]

{{user1}}: Hey {{agent}}, can I ask you a question
{{agentName}}: Sure, what is it
{{user1}}: can you ask claude to create a basic react module that demonstrates a counter
Result: [RESPOND]

{{user1}}: {{agentName}} can you tell me a story
{{agentName}}: uhhh...
{{user1}}: please do it
{{agentName}}: okay
{{agentName}}: once upon a time, in a quaint little village, there was a curious girl named elara
{{user1}}: I'm loving it, keep going
Result: [RESPOND]

{{user1}}: {{agentName}} stop responding plz
Result: [STOP]

{{user1}}: okay, i want to test something. {{agentName}}, can you say marco?
{{agentName}}: marco
{{user1}}: great. okay, now do it again
Result: [RESPOND]

Response options are [RESPOND], [IGNORE] and [STOP].

{{agentName}} is in a room with other users and should only respond when they are being addressed, and should not respond if they are continuing a conversation that is very long.

Respond with [RESPOND] to messages that are directed at {{agentName}}, or participate in conversations that are interesting or relevant to their background.
If a message is not interesting, relevant, or does not directly address {{agentName}}, respond with [IGNORE]

Also, respond with [IGNORE] to messages that are very short or do not contain much information.

If a user asks {{agentName}} to be quiet, respond with [STOP]
If {{agentName}} concludes a conversation and isn't part of the conversation anymore, respond with [STOP]

IMPORTANT: {{agentName}} is particularly sensitive about being annoying, so if there is any doubt, it is better to respond with [IGNORE].
If {{agentName}} is conversing with a user and they have not asked to stop, it is better to respond with [RESPOND].

The goal is to decide whether {{agentName}} should respond to the last message.

{{recentMessages}}

Thread of Tweets You Are Replying To:

{{formattedConversation}}

# INSTRUCTIONS: Choose the option that best describes {{agentName}}'s response to the last message. Ignore messages if they are addressed to someone else.
` + shouldRespondFooter;

const telegramMessageHandlerTemplate =
    // {{goals}}
    `# Action Examples
{{actionExamples}}
(Action examples are for reference only. Do not use the information from them in your response.)

# Knowledge
{{knowledge}}

# Task: Generate dialog and actions for the character {{agentName}}.
About {{agentName}}:
{{bio}}
{{lore}}

Examples of {{agentName}}'s dialog and actions:
{{characterMessageExamples}}

{{providers}}

{{attachments}}

{{actions}}

# Capabilities
Note that {{agentName}} is capable of reading/seeing/hearing various forms of media, including images, videos, audio, plaintext and PDFs. Recent attachments have been included above under the "Attachments" section.

{{messageDirections}}

{{recentMessages}}

# Task: Generate a post/reply in the voice, style and perspective of {{agentName}} (@{{twitterUserName}}) while using the thread of tweets as additional context:
Current Post:
{{currentPost}}
Thread of Tweets You Are Replying To:

{{formattedConversation}}
` + messageCompletionFooter;

interface MessageContext {
    content: string;
    timestamp: number;
}

export type InterestChats = {
    [key: string]: {
        currentHandler: string | undefined;
        lastMessageSent: number;
        messages: { userId: UUID; userName: string; content: Content }[];
        previousContext?: MessageContext;
        contextSimilarityThreshold?: number;
    };
};

export class MessageManager {
    public bot: Telegraf<Context>;
    private runtime: IAgentRuntime;
    private interestChats: InterestChats = {};
    private teamMemberUsernames: Map<string, string> = new Map();

    constructor(bot: Telegraf<Context>, runtime: IAgentRuntime) {
        this.bot = bot;
        this.runtime = runtime;

        this._initializeTeamMemberUsernames().catch(error =>
            elizaLogger.error("Error initializing team member usernames:", error)
        );
    }

    private async _initializeTeamMemberUsernames(): Promise<void> {
        if (!this.runtime.character.clientConfig?.telegram?.isPartOfTeam) return;

        const teamAgentIds = this.runtime.character.clientConfig.telegram.teamAgentIds || [];

        for (const id of teamAgentIds) {
            try {
                const chat = await this.bot.telegram.getChat(id);
                if ('username' in chat && chat.username) {
                    this.teamMemberUsernames.set(id, chat.username);
                    elizaLogger.info(`Cached username for team member ${id}: ${chat.username}`);
                }
            } catch (error) {
                elizaLogger.error(`Error getting username for team member ${id}:`, error);
            }
        }
    }

    private _getTeamMemberUsername(id: string): string | undefined {
        return this.teamMemberUsernames.get(id);
    }

    private _getNormalizedUserId(id: string | number): string {
        return id.toString().replace(/[^0-9]/g, '');
    }

    private _isTeamMember(userId: string | number): boolean {
        const teamConfig = this.runtime.character.clientConfig?.telegram;
        if (!teamConfig?.isPartOfTeam || !teamConfig.teamAgentIds) return false;

        const normalizedUserId = this._getNormalizedUserId(userId);
        return teamConfig.teamAgentIds.some(teamId =>
            this._getNormalizedUserId(teamId) === normalizedUserId
        );
    }

    private _isTeamLeader(): boolean {
        return this.bot.botInfo?.id.toString() === this.runtime.character.clientConfig?.telegram?.teamLeaderId;
    }

    private _isTeamCoordinationRequest(content: string): boolean {
        const contentLower = content.toLowerCase();
        return TEAM_COORDINATION.KEYWORDS?.some(keyword =>
            contentLower.includes(keyword.toLowerCase())
        );
    }

    private _isRelevantToTeamMember(content: string, chatId: string, lastAgentMemory: Memory | null = null): boolean {
        const teamConfig = this.runtime.character.clientConfig?.telegram;

        // Check leader's context based on last message
        if (this._isTeamLeader() && lastAgentMemory?.content.text) {
            const timeSinceLastMessage = Date.now() - lastAgentMemory.createdAt;
            if (timeSinceLastMessage > MESSAGE_CONSTANTS.INTEREST_DECAY_TIME) {
                return false;
            }

            const similarity = cosineSimilarity(
                content.toLowerCase(),
                lastAgentMemory.content.text.toLowerCase()
            );

            return similarity >= MESSAGE_CONSTANTS.DEFAULT_SIMILARITY_THRESHOLD_FOLLOW_UPS;
        }

        // Check team member keywords
        if (!teamConfig?.teamMemberInterestKeywords?.length) {
            return false; // If no keywords defined, only leader maintains conversation
        }

        // Check if content matches any team member keywords
        return teamConfig.teamMemberInterestKeywords.some(keyword =>
            content.toLowerCase().includes(keyword.toLowerCase())
        );
    }

    private async _analyzeContextSimilarity(currentMessage: string, previousContext?: MessageContext, agentLastMessage?: string): Promise<number> {
        if (!previousContext) return 1;

        const timeDiff = Date.now() - previousContext.timestamp;
        const timeWeight = Math.max(0, 1 - (timeDiff / (5 * 60 * 1000)));

        const similarity = cosineSimilarity(
            currentMessage.toLowerCase(),
            previousContext.content.toLowerCase(),
            agentLastMessage?.toLowerCase()
        );

        return similarity * timeWeight;
    }

    private async _shouldRespondBasedOnContext(message: Message, chatState: InterestChats[string]): Promise<boolean> {
        const messageText = 'text' in message ? message.text :
                           'caption' in message ? (message as any).caption : '';

        if (!messageText) return false;

        // Always respond if mentioned
        if (this._isMessageForMe(message)) return true;

        // If we're not the current handler, don't respond
        if (chatState?.currentHandler !== this.bot.botInfo?.id.toString()) return false;

        // Check if we have messages to compare
        if (!chatState.messages?.length) return false;

        // Get last user message (not from the bot)
        const lastUserMessage = [...chatState.messages]
            .reverse()
            .find((m, index) =>
                index > 0 && // Skip first message (current)
                m.userId !== this.runtime.agentId
            );

        if (!lastUserMessage) return false;

        const lastSelfMemories = await this.runtime.messageManager.getMemories({
            roomId: stringToUuid(message.chat.id.toString() + "-" + this.runtime.agentId),
            unique: false,
            count: 5
        });

        const lastSelfSortedMemories = lastSelfMemories?.filter(m => m.userId === this.runtime.agentId)
            .sort((a, b) => (b.createdAt || 0) - (a.createdAt || 0));

        // Calculate context similarity
        const contextSimilarity = await this._analyzeContextSimilarity(
            messageText,
            {
                content: lastUserMessage.content.text || '',
                timestamp: Date.now()
            },
            lastSelfSortedMemories?.[0]?.content?.text
        );

        const similarityThreshold =
            this.runtime.character.clientConfig?.telegram?.messageSimilarityThreshold ||
            chatState.contextSimilarityThreshold ||
            MESSAGE_CONSTANTS.DEFAULT_SIMILARITY_THRESHOLD;

        return contextSimilarity >= similarityThreshold;
    }

    private _isMessageForMe(message: Message): boolean {
        const botUsername = this.bot.botInfo?.username;
        if (!botUsername) return false;

        const messageText = 'text' in message ? message.text :
                           'caption' in message ? (message as any).caption : '';
        if (!messageText) return false;

        const isMentioned = messageText.includes(`@${botUsername}`);
        const hasUsername = messageText.toLowerCase().includes(botUsername.toLowerCase());

        return isMentioned || (!this.runtime.character.clientConfig?.telegram?.shouldRespondOnlyToMentions && hasUsername);
    }

    private _checkInterest(chatId: string): boolean {
        const chatState = this.interestChats[chatId];
        if (!chatState) return false;

        const lastMessage = chatState.messages[chatState.messages.length - 1];
        const timeSinceLastMessage = Date.now() - chatState.lastMessageSent;

        if (timeSinceLastMessage > MESSAGE_CONSTANTS.INTEREST_DECAY_TIME) {
            delete this.interestChats[chatId];
            return false;
        } else if (timeSinceLastMessage > MESSAGE_CONSTANTS.PARTIAL_INTEREST_DECAY) {
            return this._isRelevantToTeamMember(lastMessage?.content.text || '', chatId);
        }

        // Team leader specific checks
        if (this._isTeamLeader() && chatState.messages.length > 0) {
            if (!this._isRelevantToTeamMember(lastMessage?.content.text || '', chatId)) {
                const recentTeamResponses = chatState.messages.slice(-3).some(m =>
                    m.userId !== this.runtime.agentId &&
                    this._isTeamMember(m.userId.toString())
                );

                if (recentTeamResponses) {
                    delete this.interestChats[chatId];
                    return false;
                }
            }
        }

        return true;
    }

    private _isMessageForMe(message: Message): boolean {
        const botUsername = this.bot.botInfo?.username;
        if (!botUsername) return false;

        const messageText = 'text' in message ? message.text :
                           'caption' in message ? (message as any).caption : '';
        if (!messageText) return false;

        const isMentioned = messageText.includes(`@${botUsername}`);
        const hasUsername = messageText.toLowerCase().includes(botUsername.toLowerCase());

        return isMentioned || (!this.runtime.character.clientConfig?.telegram?.shouldRespondOnlyToMentions && hasUsername);
    }

    // Process image messages and generate descriptions
    private async processImage(
        message: Message
    ): Promise<{ description: string } | null> {
        try {
            let imageUrl: string | null = null;

            elizaLogger.info(`Telegram Message: ${message}`)

            if ("photo" in message && message.photo?.length > 0) {
                const photo = message.photo[message.photo.length - 1];
                const fileLink = await this.bot.telegram.getFileLink(
                    photo.file_id
                );
                imageUrl = fileLink.toString();
            } else if (
                "document" in message &&
                message.document?.mime_type?.startsWith("image/")
            ) {
                const fileLink = await this.bot.telegram.getFileLink(
                    message.document.file_id
                );
                imageUrl = fileLink.toString();
            }

            if (imageUrl) {
                const imageDescriptionService =
                    this.runtime.getService<IImageDescriptionService>(
                        ServiceType.IMAGE_DESCRIPTION
                    );
                const { title, description } =
                    await imageDescriptionService.describeImage(imageUrl);
                return { description: `[Image: ${title}\n${description}]` };
            }
        } catch (error) {
            console.error("❌ Error processing image:", error);
        }

        return null;
    }

    // Decide if the bot should respond to the message
    private async _shouldRespond(
        message: Message,
        state: State
    ): Promise<boolean> {
<<<<<<< HEAD
=======

>>>>>>> a48d0fa1
        if (this.runtime.character.clientConfig?.telegram?.shouldRespondOnlyToMentions) {
            return this._isMessageForMe(message);
        }

        // Respond if bot is mentioned
        if (
            "text" in message &&
            message.text?.includes(`@${this.bot.botInfo?.username}`)
        ) {
            elizaLogger.info(`Bot mentioned`)
            return true;
        }

        // Respond to private chats
        if (message.chat.type === "private") {
            return true;
        }

        // Don't respond to images in group chats
        if (
            "photo" in message ||
            ("document" in message &&
                message.document?.mime_type?.startsWith("image/"))
        ) {
            return false;
        }

        const chatId = message.chat.id.toString();
        const chatState = this.interestChats[chatId];
        const messageText = 'text' in message ? message.text :
        'caption' in message ? (message as any).caption : '';

        // Check if team member has direct interest first
        if (this.runtime.character.clientConfig?.discord?.isPartOfTeam &&
            !this._isTeamLeader() &&
            this._isRelevantToTeamMember(messageText, chatId)) {

            return true;
        }

        // Team-based response logic
        if (this.runtime.character.clientConfig?.telegram?.isPartOfTeam) {
            // Team coordination
            if(this._isTeamCoordinationRequest(messageText)) {
                if (this._isTeamLeader()) {
                    return true;
                } else {
                    const randomDelay = Math.floor(Math.random() * (TIMING_CONSTANTS.TEAM_MEMBER_DELAY_MAX - TIMING_CONSTANTS.TEAM_MEMBER_DELAY_MIN)) +
                    TIMING_CONSTANTS.TEAM_MEMBER_DELAY_MIN; // 1-3 second random delay
                    await new Promise(resolve => setTimeout(resolve, randomDelay));
                    return true;
                }
            }

            if (!this._isTeamLeader() && this._isRelevantToTeamMember(messageText, chatId)) {
                // Add small delay for non-leader responses
                await new Promise(resolve => setTimeout(resolve, TIMING_CONSTANTS.TEAM_MEMBER_DELAY)); //1.5 second delay

                // If leader has responded in last few seconds, reduce chance of responding
                if (chatState.messages?.length) {
                    const recentMessages = chatState.messages.slice(-MESSAGE_CONSTANTS.RECENT_MESSAGE_COUNT);
                    const leaderResponded = recentMessages.some(m =>
                        m.userId === this.runtime.character.clientConfig?.telegram?.teamLeaderId &&
                        Date.now() - chatState.lastMessageSent < 3000
                    );

                    if (leaderResponded) {
                        // 50% chance to respond if leader just did
                        return Math.random() > RESPONSE_CHANCES.AFTER_LEADER;
                    }
                }

                return true;
            }

            // If I'm the leader but message doesn't match my keywords, add delay and check for team responses
            if (this._isTeamLeader() && !this._isRelevantToTeamMember(messageText, chatId)) {
                const randomDelay = Math.floor(Math.random() * (TIMING_CONSTANTS.LEADER_DELAY_MAX - TIMING_CONSTANTS.LEADER_DELAY_MIN)) +
                TIMING_CONSTANTS.LEADER_DELAY_MIN; // 2-4 second random delay
                await new Promise(resolve => setTimeout(resolve, randomDelay));

                // After delay, check if another team member has already responded
                if (chatState?.messages?.length) {
                    const recentResponses = chatState.messages.slice(-MESSAGE_CONSTANTS.RECENT_MESSAGE_COUNT);
                    const otherTeamMemberResponded = recentResponses.some(m =>
                        m.userId !== this.runtime.agentId &&
                        this._isTeamMember(m.userId)
                    );

                    if (otherTeamMemberResponded) {
                        return false;
                    }
                }
            }

            // Update current handler if we're mentioned
            if (this._isMessageForMe(message)) {
                const channelState = this.interestChats[chatId];
                if (channelState) {
                    channelState.currentHandler = this.bot.botInfo?.id.toString()
                    channelState.lastMessageSent = Date.now();
                }
                return true;
            }

            // Don't respond if another teammate is handling the conversation
            if (chatState?.currentHandler) {
                if (chatState.currentHandler !== this.bot.botInfo?.id.toString() &&
                    this._isTeamMember(chatState.currentHandler)) {
                    return false;
                }
            }

            // Natural conversation cadence
            if (!this._isMessageForMe(message) && this.interestChats[chatId]) {

                const recentMessages = this.interestChats[chatId].messages
                    .slice(-MESSAGE_CONSTANTS.CHAT_HISTORY_COUNT);
                const ourMessageCount = recentMessages.filter(m =>
                    m.userId === this.runtime.agentId
                ).length;

                if (ourMessageCount > 2) {

                    const responseChance = Math.pow(0.5, ourMessageCount - 2);
                    if (Math.random() > responseChance) {
                        return;
                    }
                }
            }

        }

        // Check context-based response for team conversations
        if (chatState?.currentHandler) {
            const shouldRespondContext = await this._shouldRespondBasedOnContext(message, chatState);

            if (!shouldRespondContext) {
                return false;
            }

        }


        // Use AI to decide for text or captions
        if ("text" in message || ("caption" in message && message.caption)) {
            const shouldRespondContext = composeContext({
                state,
                template:
                    this.runtime.character.templates
                        ?.telegramShouldRespondTemplate ||
                    this.runtime.character?.templates?.shouldRespondTemplate ||
                    telegramShouldRespondTemplate,
            });

            const response = await generateShouldRespond({
                runtime: this.runtime,
                context: shouldRespondContext,
                modelClass: ModelClass.SMALL,
            });

            return response === "RESPOND";
        }

        return false;
    }

    // Send long messages in chunks
    private async sendMessageInChunks(
        ctx: Context,
        content: string,
        replyToMessageId?: number
    ): Promise<Message.TextMessage[]> {
        const chunks = this.splitMessage(content);
        const sentMessages: Message.TextMessage[] = [];

        for (let i = 0; i < chunks.length; i++) {
            const chunk = chunks[i];
            const sentMessage = (await ctx.telegram.sendMessage(
                ctx.chat.id,
                chunk,
                {
                    reply_parameters:
                        i === 0 && replyToMessageId
                            ? { message_id: replyToMessageId }
                            : undefined,
                }
            )) as Message.TextMessage;

            sentMessages.push(sentMessage);
        }

        return sentMessages;
    }

    // Split message into smaller parts
    private splitMessage(text: string): string[] {
        const chunks: string[] = [];
        let currentChunk = "";

        const lines = text.split("\n");
        for (const line of lines) {
            if (currentChunk.length + line.length + 1 <= MAX_MESSAGE_LENGTH) {
                currentChunk += (currentChunk ? "\n" : "") + line;
            } else {
                if (currentChunk) chunks.push(currentChunk);
                currentChunk = line;
            }
        }

        if (currentChunk) chunks.push(currentChunk);
        return chunks;
    }

    // Generate a response using AI
    private async _generateResponse(
        message: Memory,
        _state: State,
        context: string
    ): Promise<Content> {
        const { userId, roomId } = message;

        const response = await generateMessageResponse({
            runtime: this.runtime,
            context,
            modelClass: ModelClass.LARGE,
        });

        if (!response) {
            console.error("❌ No response from generateMessageResponse");
            return null;
        }

        await this.runtime.databaseAdapter.log({
            body: { message, context, response },
            userId,
            roomId,
            type: "response",
        });

        return response;
    }

    // Main handler for incoming messages
    public async handleMessage(ctx: Context): Promise<void> {
        if (!ctx.message || !ctx.from) {
            return; // Exit if no message or sender info
        }

        if (
            this.runtime.character.clientConfig?.telegram
                ?.shouldIgnoreBotMessages &&
            ctx.from.is_bot
        ) {
            return;
        }
        if (
            this.runtime.character.clientConfig?.telegram
                ?.shouldIgnoreDirectMessages &&
            ctx.chat?.type === "private"
        ) {
            return;
        }

        const message = ctx.message;
        const chatId = ctx.chat?.id.toString();
        const messageText = 'text' in message ? message.text :
                        'caption' in message ? (message as any).caption : '';

        // Add team handling at the start
        if (this.runtime.character.clientConfig?.telegram?.isPartOfTeam &&
            !this.runtime.character.clientConfig?.telegram?.shouldRespondOnlyToMentions) {

            const isDirectlyMentioned = this._isMessageForMe(message);
            const hasInterest = this._checkInterest(chatId);


            // Non-leader team member showing interest based on keywords
            if (!this._isTeamLeader() && this._isRelevantToTeamMember(messageText, chatId)) {

                this.interestChats[chatId] = {
                    currentHandler: this.bot.botInfo?.id.toString(),
                    lastMessageSent: Date.now(),
                    messages: []
                };
            }

            const isTeamRequest = this._isTeamCoordinationRequest(messageText);
            const isLeader = this._isTeamLeader();


            // Check for continued interest
            if (hasInterest && !isDirectlyMentioned) {
                const lastSelfMemories = await this.runtime.messageManager.getMemories({
                    roomId: stringToUuid(chatId + "-" + this.runtime.agentId),
                    unique: false,
                    count: 5
                });

                const lastSelfSortedMemories = lastSelfMemories?.filter(m => m.userId === this.runtime.agentId)
                    .sort((a, b) => (b.createdAt || 0) - (a.createdAt || 0));

                const isRelevant = this._isRelevantToTeamMember(
                    messageText,
                    chatId,
                    lastSelfSortedMemories?.[0]
                );

                if (!isRelevant) {
                    delete this.interestChats[chatId];
                    return;
                }
            }

            // Handle team coordination requests
            if (isTeamRequest) {
                if (isLeader) {
                    this.interestChats[chatId] = {
                        currentHandler: this.bot.botInfo?.id.toString(),
                        lastMessageSent: Date.now(),
                        messages: []
                    };
                } else {
                    this.interestChats[chatId] = {
                        currentHandler: this.bot.botInfo?.id.toString(),
                        lastMessageSent: Date.now(),
                        messages: []
                    };

                    if (!isDirectlyMentioned) {
                        this.interestChats[chatId].lastMessageSent = 0;
                    }

                }
            }

            // Check for other team member mentions using cached usernames
            const otherTeamMembers = this.runtime.character.clientConfig.telegram.teamAgentIds.filter(
                id => id !== this.bot.botInfo?.id.toString()
            );

            const mentionedTeamMember = otherTeamMembers.find(id => {
                const username = this._getTeamMemberUsername(id);
                return username && messageText?.includes(`@${username}`);
            });

            // If another team member is mentioned, clear our interest
            if (mentionedTeamMember) {
                if (hasInterest || this.interestChats[chatId]?.currentHandler === this.bot.botInfo?.id.toString()) {
                    delete this.interestChats[chatId];

                    // Only return if we're not the mentioned member
                    if (!isDirectlyMentioned) {
                        return;
                    }
                }
            }

            // Set/maintain interest only if we're mentioned or already have interest
            if (isDirectlyMentioned) {
                this.interestChats[chatId] = {
                    currentHandler: this.bot.botInfo?.id.toString(),
                    lastMessageSent: Date.now(),
                    messages: []
                };
            } else if (!isTeamRequest && !hasInterest) {
                return;
            }

            // Update message tracking
            if (this.interestChats[chatId]) {
                this.interestChats[chatId].messages.push({
                    userId: stringToUuid(ctx.from.id.toString()),
                    userName: ctx.from.username || ctx.from.first_name || "Unknown User",
                    content: { text: messageText, source: "telegram" }
                });

                if (this.interestChats[chatId].messages.length > MESSAGE_CONSTANTS.MAX_MESSAGES) {
                    this.interestChats[chatId].messages =
                        this.interestChats[chatId].messages.slice(-MESSAGE_CONSTANTS.MAX_MESSAGES);
                }
            }
        }

        try {
            // Convert IDs to UUIDs
            const userId = stringToUuid(ctx.from.id.toString()) as UUID;

            // Get user name
            const userName =
                ctx.from.username || ctx.from.first_name || "Unknown User";

            // Get chat ID
            const chatId = stringToUuid(
                ctx.chat?.id.toString() + "-" + this.runtime.agentId
            ) as UUID;

            // Get agent ID
            const agentId = this.runtime.agentId;

            // Get room ID
            const roomId = chatId;

            // Ensure connection
            await this.runtime.ensureConnection(
                userId,
                roomId,
                userName,
                userName,
                "telegram"
            );

            // Get message ID
            const messageId = stringToUuid(
                message.message_id.toString() + "-" + this.runtime.agentId
            ) as UUID;

            // Handle images
            const imageInfo = await this.processImage(message);

            // Get text or caption
            let messageText = "";
            if ("text" in message) {
                messageText = message.text;
            } else if ("caption" in message && message.caption) {
                messageText = message.caption;
            }

            // Combine text and image description
            const fullText = imageInfo
                ? `${messageText} ${imageInfo.description}`
                : messageText;

            if (!fullText) {
                return; // Skip if no content
            }

            // Create content
            const content: Content = {
                text: fullText,
                source: "telegram",
                inReplyTo:
                    "reply_to_message" in message && message.reply_to_message
                        ? stringToUuid(
                              message.reply_to_message.message_id.toString() +
                                  "-" +
                                  this.runtime.agentId
                          )
                        : undefined,
            };

            // Create memory for the message
            const memory: Memory = {
                id: messageId,
                agentId,
                userId,
                roomId,
                content,
                createdAt: message.date * 1000,
                embedding: getEmbeddingZeroVector(),
            };

            // Create memory
            await this.runtime.messageManager.createMemory(memory);

            // Update state with the new memory
            let state = await this.runtime.composeState(memory);
            state = await this.runtime.updateRecentMessageState(state);

            // Decide whether to respond
            const shouldRespond = await this._shouldRespond(message, state);

            if (shouldRespond) {
                // Generate response
                const context = composeContext({
                    state,
                    template:
                        this.runtime.character.templates
                            ?.telegramMessageHandlerTemplate ||
                        this.runtime.character?.templates
                            ?.messageHandlerTemplate ||
                        telegramMessageHandlerTemplate,
                });

                const responseContent = await this._generateResponse(
                    memory,
                    state,
                    context
                );

                if (!responseContent || !responseContent.text) return;

                // Send response in chunks
                const callback: HandlerCallback = async (content: Content) => {
                    const sentMessages = await this.sendMessageInChunks(
                        ctx,
                        content.text,
                        message.message_id
                    );

                    const memories: Memory[] = [];

                    // Create memories for each sent message
                    for (let i = 0; i < sentMessages.length; i++) {
                        const sentMessage = sentMessages[i];
                        const isLastMessage = i === sentMessages.length - 1;

                        const memory: Memory = {
                            id: stringToUuid(
                                sentMessage.message_id.toString() +
                                    "-" +
                                    this.runtime.agentId
                            ),
                            agentId,
                            userId: agentId,
                            roomId,
                            content: {
                                ...content,
                                text: sentMessage.text,
                                inReplyTo: messageId,
                            },
                            createdAt: sentMessage.date * 1000,
                            embedding: getEmbeddingZeroVector(),
                        };

                        // Set action to CONTINUE for all messages except the last one
                        // For the last message, use the original action from the response content
                        memory.content.action = !isLastMessage
                            ? "CONTINUE"
                            : content.action;

                        await this.runtime.messageManager.createMemory(memory);
                        memories.push(memory);
                    }

                    return memories;
                };

                // Execute callback to send messages and log memories
                const responseMessages = await callback(responseContent);

                // Update state after response
                state = await this.runtime.updateRecentMessageState(state);

                // Handle any resulting actions
                await this.runtime.processActions(
                    memory,
                    responseMessages,
                    state,
                    callback
                );
            }

            await this.runtime.evaluate(memory, state, shouldRespond);
        } catch (error) {
            elizaLogger.error("❌ Error handling message:", error);
            elizaLogger.error("Error sending message:", error);
        }
    }
}<|MERGE_RESOLUTION|>--- conflicted
+++ resolved
@@ -367,11 +367,13 @@
         const messageText = 'text' in message ? message.text :
                            'caption' in message ? (message as any).caption : '';
         if (!messageText) return false;
-
+      
+        const isReplyToBot = (message as any).reply_to_message?.from?.is_bot === true &&
+                        (message as any).reply_to_message?.from?.username === botUsername;
         const isMentioned = messageText.includes(`@${botUsername}`);
         const hasUsername = messageText.toLowerCase().includes(botUsername.toLowerCase());
 
-        return isMentioned || (!this.runtime.character.clientConfig?.telegram?.shouldRespondOnlyToMentions && hasUsername);
+        return isReplyToBot || isMentioned || (!this.runtime.character.clientConfig?.telegram?.shouldRespondOnlyToMentions && hasUsername);
     }
 
     // Process image messages and generate descriptions
@@ -420,10 +422,7 @@
         message: Message,
         state: State
     ): Promise<boolean> {
-<<<<<<< HEAD
-=======
-
->>>>>>> a48d0fa1
+         
         if (this.runtime.character.clientConfig?.telegram?.shouldRespondOnlyToMentions) {
             return this._isMessageForMe(message);
         }
