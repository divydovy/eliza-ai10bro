--- conflicted
+++ resolved
@@ -1,31 +1,22 @@
 import { coinbaseMassPaymentsPlugin } from "./plugins/massPayments";
 import { coinbaseCommercePlugin } from "./plugins/commerce";
 import { tradePlugin } from "./plugins/trade";
-<<<<<<< HEAD
-=======
 import { tokenContractPlugin } from "./plugins/tokenContract";
 import { webhookPlugin } from "./plugins/webhooks";
->>>>>>> 78152fd4
 import { advancedTradePlugin } from "./plugins/advancedTrade";
 
 export const plugins = {
     coinbaseMassPaymentsPlugin,
     coinbaseCommercePlugin,
     tradePlugin,
-<<<<<<< HEAD
-=======
     tokenContractPlugin,
     webhookPlugin,
->>>>>>> 78152fd4
     advancedTradePlugin,
 };
 
 export * from "./plugins/massPayments";
 export * from "./plugins/commerce";
 export * from "./plugins/trade";
-<<<<<<< HEAD
-=======
 export * from "./plugins/tokenContract";
 export * from "./plugins/webhooks";
->>>>>>> 78152fd4
 export * from "./plugins/advancedTrade";