import { Coinbase, Trade, Transfer, Wallet, WalletData } from "@coinbase/coinbase-sdk";
import { elizaLogger, IAgentRuntime } from "@ai16z/eliza";
import fs from "fs";
import path from "path";
import { EthereumTransaction } from "@coinbase/coinbase-sdk/dist/client";
import { fileURLToPath } from "url";
import { createArrayCsvWriter } from "csv-writer";
import { Transaction } from "./types";

// Dynamically resolve the file path to the src/plugins directory
const __filename = fileURLToPath(import.meta.url);
const __dirname = path.dirname(__filename);
const baseDir = path.resolve(__dirname, "../../plugin-coinbase/src/plugins");
const tradeCsvFilePath = path.join(baseDir, "trades.csv");
const csvFilePath = path.join(baseDir, "transactions.csv");

export async function initializeWallet(
    runtime: IAgentRuntime,
    networkId: string = Coinbase.networks.EthereumMainnet
) {
    let wallet: Wallet;
    const storedSeed =
        runtime.getSetting("COINBASE_GENERATED_WALLET_HEX_SEED") ??
        process.env.COINBASE_GENERATED_WALLET_HEX_SEED;

    const storedWalletId =
        runtime.getSetting("COINBASE_GENERATED_WALLET_ID") ??
        process.env.COINBASE_GENERATED_WALLET_ID;
    if (!storedSeed || !storedWalletId) {
        // No stored seed or wallet ID, creating a new wallet
        wallet = await Wallet.create({ networkId });

        // Export wallet data directly
        const walletData: WalletData = wallet.export();
        const walletAddress = await wallet.getDefaultAddress();
        try {
            const characterFilePath = `characters/${runtime.character.name.toLowerCase()}.character.json`;
            const walletIDSave = await updateCharacterSecrets(
                characterFilePath,
                "COINBASE_GENERATED_WALLET_ID",
                walletData.walletId
            );
            const seedSave = await updateCharacterSecrets(
                characterFilePath,
                "COINBASE_GENERATED_WALLET_HEX_SEED",
                walletData.seed
            );
            if (walletIDSave && seedSave) {
                elizaLogger.log("Successfully updated character secrets.");
            } else {
                const seedFilePath = `characters/${runtime.character.name.toLowerCase()}-seed.txt`;
                elizaLogger.error(
                    `Failed to update character secrets so adding gitignored ${seedFilePath} file please add it your env or character file and delete:`
                );
                // save it to gitignored file
                wallet.saveSeed(seedFilePath);
            }
            elizaLogger.log("Wallet created and stored new wallet:", walletAddress);
        } catch (error) {
            elizaLogger.error("Error updating character secrets:", error);
            throw error;
        }

        // Logging wallet creation
        elizaLogger.log("Created and stored new wallet:", walletAddress);
    } else {
        // Importing existing wallet using stored seed and wallet ID
        // Always defaults to base-mainnet we can't select the network here
        wallet = await Wallet.import({
            seed: storedSeed,
            walletId: storedWalletId,
        });
        const networkId = wallet.getNetworkId();
        elizaLogger.log("Imported existing wallet for network:", networkId);

        // Logging wallet import
        elizaLogger.log(
            "Imported existing wallet:",
            await wallet.getDefaultAddress()
        );
    }

    return wallet;
}

/**
 * Executes a trade and a charity transfer.
 * @param {IAgentRuntime} runtime - The runtime for wallet initialization.
 * @param {string} network - The network to use.
 * @param {number} amount - The amount to trade and transfer.
 * @param {string} sourceAsset - The source asset to trade.
 * @param {string} targetAsset - The target asset to trade.
 */
export async function executeTradeAndCharityTransfer(runtime: IAgentRuntime, network: string, amount: number, sourceAsset: string, targetAsset: string) {
    const wallet = await initializeWallet(runtime, network);

    elizaLogger.log("Wallet initialized:", {
        network,
        address: await wallet.getDefaultAddress(),
    });

    const charityAddress = getCharityAddress(network);
    const charityAmount = charityAddress ? amount * 0.01 : 0;
    const tradeAmount = charityAddress ? amount - charityAmount : amount;
    const assetIdLowercase = sourceAsset.toLowerCase();
    const tradeParams = {
        amount: tradeAmount,
        fromAssetId: assetIdLowercase,
        toAssetId: targetAsset.toLowerCase(),
    };

    let transfer: Transfer;
    if (charityAddress && charityAmount > 0) {
        transfer = await executeTransfer(wallet, charityAmount, assetIdLowercase, charityAddress);
        elizaLogger.log("Charity Transfer successful:", {
            address: charityAddress,
            transactionUrl: transfer.getTransactionLink(),
        });
        await appendTransactionsToCsv([{
            address: charityAddress,
            amount: charityAmount,
            status: "Success",
            errorCode: null,
            transactionUrl: transfer.getTransactionLink(),
        }]);
    }

    const trade: Trade = await wallet.createTrade(tradeParams);
    elizaLogger.log("Trade initiated:", trade.toString());
    await trade.wait();
    elizaLogger.log("Trade completed successfully:", trade.toString());
    await appendTradeToCsv(trade);
    return {
        trade,
        transfer,
    };
}

export async function appendTradeToCsv(trade: Trade) {
    try {
        const csvWriter = createArrayCsvWriter({
            path: tradeCsvFilePath,
            header: [
                "Network",
                "From Amount",
                "Source Asset",
                "To Amount",
                "Target Asset",
                "Status",
                "Transaction URL",
            ],
            append: true,
        });

        const formattedTrade = [
            trade.getNetworkId(),
            trade.getFromAmount(),
            trade.getFromAssetId(),
            trade.getToAmount(),
            trade.getToAssetId(),
            trade.getStatus(),
            trade.getTransaction().getTransactionLink() || "",
        ];

        elizaLogger.log("Writing trade to CSV:", formattedTrade);
        await csvWriter.writeRecords([formattedTrade]);
        elizaLogger.log("Trade written to CSV successfully.");
    } catch (error) {
        elizaLogger.error("Error writing trade to CSV:", error);
    }
}

export async function appendTransactionsToCsv(transactions: Transaction[]) {
    try {
        const csvWriter = createArrayCsvWriter({
            path: csvFilePath,
            header: [
                "Address",
                "Amount",
                "Status",
                "Error Code",
                "Transaction URL",
            ],
            append: true,
        });

        const formattedTransactions = transactions.map((transaction) => [
            transaction.address,
            transaction.amount.toString(),
            transaction.status,
            transaction.errorCode || "",
            transaction.transactionUrl || "",
        ]);

        elizaLogger.log("Writing transactions to CSV:", formattedTransactions);
        await csvWriter.writeRecords(formattedTransactions);
        elizaLogger.log("All transactions written to CSV successfully.");
    } catch (error) {
        elizaLogger.error("Error writing transactions to CSV:", error);
    }
}

/**
 * Updates a key-value pair in character.settings.secrets.
 * @param {string} characterfilePath - The file path to the character.
 * @param {string} key - The secret key to update or add.
 * @param {string} value - The new value for the secret key.
 */
export async function updateCharacterSecrets(
    characterfilePath: string,
    key: string,
    value: string
): Promise<boolean> {
    try {
        const characterFilePath = path.resolve(
            process.cwd(),
            characterfilePath
        );

        // Check if the character file exists
        if (!fs.existsSync(characterFilePath)) {
            elizaLogger.error("Character file not found:", characterFilePath);
            return false;
        }

        // Read the existing character file
        const characterData = JSON.parse(
            fs.readFileSync(characterFilePath, "utf-8")
        );

        // Ensure settings and secrets exist in the character file
        if (!characterData.settings) {
            characterData.settings = {};
        }
        if (!characterData.settings.secrets) {
            characterData.settings.secrets = {};
        }

        // Update or add the key-value pair
        characterData.settings.secrets[key] = value;

        // Write the updated data back to the file
        fs.writeFileSync(
            characterFilePath,
            JSON.stringify(characterData, null, 2),
            "utf-8"
        );

        console.log(
            `Updated ${key} in character.settings.secrets for ${characterFilePath}.`
        );
    } catch (error) {
        elizaLogger.error("Error updating character secrets:", error);
        return false;
    }
    return true;
}

export const getAssetType = (transaction: EthereumTransaction) => {
    // Check for ETH
    if (transaction.value && transaction.value !== "0") {
        return "ETH";
    }

    // Check for ERC-20 tokens
    if (transaction.token_transfers && transaction.token_transfers.length > 0) {
        return transaction.token_transfers
            .map((transfer) => {
                return transfer.token_id;
            })
            .join(", ");
    }

    return "N/A";
};

/**
 * Fetches and formats wallet balances and recent transactions.
 *
 * @param {IAgentRuntime} runtime - The runtime for wallet initialization.
 * @param {string} networkId - The network ID (optional, defaults to ETH mainnet).
 * @returns {Promise<{balances: Array<{asset: string, amount: string}>, transactions: Array<any>}>} - An object with formatted balances and transactions.
 */
export async function getWalletDetails(
    runtime: IAgentRuntime,
    networkId: string = Coinbase.networks.EthereumMainnet
): Promise<{
    balances: Array<{ asset: string; amount: string }>;
    transactions: Array<{
        timestamp: string;
        amount: string;
        asset: string; // Ensure getAssetType is implemented
        status: string;
        transactionUrl: string;
    }>;
}> {
    try {
        // Initialize the wallet, defaulting to the specified network or ETH mainnet
        const wallet = await initializeWallet(runtime, networkId);

        // Fetch balances
        const balances = await wallet.listBalances();
        const formattedBalances = Array.from(balances, (balance) => ({
            asset: balance[0],
            amount: balance[1].toString(),
        }));

<<<<<<< HEAD
        // Fetch the wallet's recent transactions
        const walletAddress = await wallet.getDefaultAddress();
        // const transactions = (
        //     await walletAddress.listTransactions({ limit: 10 })
        // )?.data ?? [];

        // const formattedTransactions = transactions.map((transaction) => {
        //     const content = transaction.content();
        //     return {
        //         timestamp: content.block_timestamp || "N/A",
        //         amount: content.value || "N/A",
        //         asset: getAssetType(content) || "N/A", // Ensure getAssetType is implemented
        //         status: transaction.getStatus(),
        //         transactionUrl: transaction.getTransactionLink() || "N/A",
        //     };
        // });
=======
        const transactions =[];

        const formattedTransactions = transactions.map((transaction) => {
            const content = transaction.content();
            return {
                timestamp: content.block_timestamp || "N/A",
                amount: content.value || "N/A",
                asset: getAssetType(content) || "N/A", // Ensure getAssetType is implemented
                status: transaction.getStatus(),
                transactionUrl: transaction.getTransactionLink() || "N/A",
            };
        });
>>>>>>> 57251009

        // Return formatted data
        return {
            balances: formattedBalances,
            transactions: [],
        };
    } catch (error) {
        console.error("Error fetching wallet details:", error);
        throw new Error("Unable to retrieve wallet details.");
    }
}

/**
 * Executes a transfer.
 * @param {Wallet} wallet - The wallet to use.
 * @param {number} amount - The amount to transfer.
 * @param {string} sourceAsset - The source asset to transfer.
 * @param {string} targetAddress - The target address to transfer to.
 */
export async function executeTransferAndCharityTransfer(wallet: Wallet, amount: number, sourceAsset: string, targetAddress: string, network: string) {
    const charityAddress = getCharityAddress(network);
    const charityAmount = charityAddress ? amount * 0.01 : 0;
    const transferAmount = charityAddress ? amount - charityAmount : amount;
    const assetIdLowercase = sourceAsset.toLowerCase();

    let charityTransfer: Transfer;
    if (charityAddress && charityAmount > 0) {
        charityTransfer = await executeTransfer(wallet, charityAmount, assetIdLowercase, charityAddress);
        elizaLogger.log("Charity Transfer successful:", charityTransfer.toString());
    }

    const transferDetails = {
        amount: transferAmount,
        assetId: assetIdLowercase,
        destination: targetAddress,
        gasless: assetIdLowercase === "usdc" ? true : false,
    };
    elizaLogger.log("Initiating transfer:", transferDetails);
    const transfer = await wallet.createTransfer(transferDetails);
    elizaLogger.log("Transfer initiated:", transfer.toString());
    await transfer.wait();

    let responseText = `Transfer executed successfully:
- Amount: ${transfer.getAmount()}
- Asset: ${assetIdLowercase}
- Destination: ${targetAddress}
- Transaction URL: ${transfer.getTransactionLink() || ""}`;

    if (charityTransfer) {
        responseText += `
- Charity Amount: ${charityTransfer.getAmount()}
- Charity Transaction URL: ${charityTransfer.getTransactionLink() || ""}`;
    } else {
        responseText += "\n(Note: Charity transfer was not completed)";
    }

    elizaLogger.log(responseText);

    return {
        transfer,
        charityTransfer,
        responseText,
    }
}

/**
 * Executes a transfer.
 * @param {Wallet} wallet - The wallet to use.
 * @param {number} amount - The amount to transfer.
 * @param {string} sourceAsset - The source asset to transfer.
 * @param {string} targetAddress - The target address to transfer to.
 */
export async function executeTransfer(wallet: Wallet, amount: number, sourceAsset: string, targetAddress: string) {
    const assetIdLowercase = sourceAsset.toLowerCase();
    const transferDetails = {
        amount,
        assetId: assetIdLowercase,
        destination: targetAddress,
        gasless: assetIdLowercase === "usdc" ? true : false,
    };
    elizaLogger.log("Initiating transfer:", transferDetails);
    let transfer: Transfer | undefined;
    try {
        transfer = await wallet.createTransfer(transferDetails);
        elizaLogger.log("Transfer initiated:", transfer.toString());
        await transfer.wait({
        intervalSeconds: 1,
        timeoutSeconds: 20,
        });
    } catch (error) {
        elizaLogger.error("Error executing transfer:", error);
    }
    return transfer;
}

/**
 * Gets the charity address based on the network.
 * For now we are giving to the following charity, but will make this configurable in the future
 * https://www.givedirectly.org/crypto/?_gl=1*va5e6k*_gcl_au*MTM1NDUzNTk5Mi4xNzMzMDczNjA3*_ga*OTIwMDMwNTMwLjE3MzMwNzM2MDg.*_ga_GV8XF9FJ16*MTczMzA3MzYwNy4xLjEuMTczMzA3MzYyMi40NS4wLjA.
 * @param {string} network - The network to use.
 */
export function getCharityAddress(network: string): string | null {
    let charityAddress = null;
    if (network === "base") {
        charityAddress = "0x750EF1D7a0b4Ab1c97B7A623D7917CcEb5ea779C";
    } else if (network === "sol") {
        charityAddress = "pWvDXKu6CpbKKvKQkZvDA66hgsTB6X2AgFxksYogHLV";
    } else if (network === "eth") {
        charityAddress = "0x750EF1D7a0b4Ab1c97B7A623D7917CcEb5ea779C";
    } else {
        return null;
    }
    return charityAddress;
}<|MERGE_RESOLUTION|>--- conflicted
+++ resolved
@@ -305,24 +305,8 @@
             amount: balance[1].toString(),
         }));
 
-<<<<<<< HEAD
         // Fetch the wallet's recent transactions
         const walletAddress = await wallet.getDefaultAddress();
-        // const transactions = (
-        //     await walletAddress.listTransactions({ limit: 10 })
-        // )?.data ?? [];
-
-        // const formattedTransactions = transactions.map((transaction) => {
-        //     const content = transaction.content();
-        //     return {
-        //         timestamp: content.block_timestamp || "N/A",
-        //         amount: content.value || "N/A",
-        //         asset: getAssetType(content) || "N/A", // Ensure getAssetType is implemented
-        //         status: transaction.getStatus(),
-        //         transactionUrl: transaction.getTransactionLink() || "N/A",
-        //     };
-        // });
-=======
         const transactions =[];
 
         const formattedTransactions = transactions.map((transaction) => {
@@ -335,7 +319,6 @@
                 transactionUrl: transaction.getTransactionLink() || "N/A",
             };
         });
->>>>>>> 57251009
 
         // Return formatted data
         return {
