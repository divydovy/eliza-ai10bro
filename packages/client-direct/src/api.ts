--- conflicted
+++ resolved
@@ -124,99 +124,6 @@
         }
     });
 
-<<<<<<< HEAD
-    router.get("/tee/agents", async (req, res) => {
-        try {
-            const allAgents = [];
-
-            for (const agentRuntime of agents.values()) {
-                const teeLogService = agentRuntime
-                    .getService<TeeLogService>(
-                    ServiceType.TEE_LOG
-                )
-                .getInstance();
-
-                const agents = await teeLogService.getAllAgents();
-                allAgents.push(...agents)
-            }
-
-            const runtime: AgentRuntime = agents.values().next().value;
-            const teeLogService = runtime.getService<TeeLogService>(ServiceType.TEE_LOG).getInstance();
-            const attestation = await teeLogService.generateAttestation(JSON.stringify(allAgents));
-            res.json({ agents: allAgents, attestation: attestation });
-        } catch (error) {
-            elizaLogger.error("Failed to get TEE agents:", error);
-            res.status(500).json({
-                error: "Failed to get TEE agents",
-            });
-        }
-    });
-
-    router.get("/tee/agents/:agentId", async (req, res) => {
-        try {
-            const agentId = req.params.agentId;
-            const agentRuntime = agents.get(agentId);
-            if (!agentRuntime) {
-                res.status(404).json({ error: "Agent not found" });
-                return;
-            }
-
-            const teeLogService = agentRuntime
-                .getService<TeeLogService>(
-                ServiceType.TEE_LOG
-            )
-            .getInstance();
-
-            const teeAgent = await teeLogService.getAgent(agentId);
-            const attestation = await teeLogService.generateAttestation(JSON.stringify(teeAgent));
-            res.json({ agent: teeAgent, attestation: attestation });
-        } catch (error) {
-            elizaLogger.error("Failed to get TEE agent:", error);
-            res.status(500).json({
-                error: "Failed to get TEE agent",
-            });
-        }
-    });
-
-    router.post(
-        "/tee/logs",
-        async (req: express.Request, res: express.Response) => {
-            try {
-                const query = req.body.query || {};
-                const page = parseInt(req.body.page) || 1;
-                const pageSize = parseInt(req.body.pageSize) || 10;
-
-                const teeLogQuery: TeeLogQuery = {
-                    agentId: query.agentId || "",
-                    roomId: query.roomId || "",
-                    userId: query.userId || "",
-                    type: query.type || "",
-                    containsContent: query.containsContent || "",
-                    startTimestamp: query.startTimestamp || undefined,
-                    endTimestamp: query.endTimestamp || undefined,
-                };
-                const agentRuntime: AgentRuntime = agents.values().next().value;
-                const teeLogService = agentRuntime
-                    .getService<TeeLogService>(
-                        ServiceType.TEE_LOG
-                    )
-                    .getInstance();
-                const pageQuery = await teeLogService.getLogs(teeLogQuery, page, pageSize);
-                const attestation = await teeLogService.generateAttestation(JSON.stringify(pageQuery));
-                res.json({
-                    logs: pageQuery,
-                    attestation: attestation,
-                });
-            } catch (error) {
-                elizaLogger.error("Failed to get TEE logs:", error);
-                res.status(500).json({
-                    error: "Failed to get TEE logs",
-                });
-            }
-        }
-    );
-
-=======
     router.get("/agents/:agentId/:roomId/memories", async (req, res) => {
         const agentId = req.params.agentId;
         const roomId = stringToUuid(req.params.roomId);
@@ -278,6 +185,96 @@
         }
     });
 
->>>>>>> 4548753b
+    router.get("/tee/agents", async (req, res) => {
+        try {
+            const allAgents = [];
+
+            for (const agentRuntime of agents.values()) {
+                const teeLogService = agentRuntime
+                    .getService<TeeLogService>(
+                    ServiceType.TEE_LOG
+                )
+                .getInstance();
+
+                const agents = await teeLogService.getAllAgents();
+                allAgents.push(...agents)
+            }
+
+            const runtime: AgentRuntime = agents.values().next().value;
+            const teeLogService = runtime.getService<TeeLogService>(ServiceType.TEE_LOG).getInstance();
+            const attestation = await teeLogService.generateAttestation(JSON.stringify(allAgents));
+            res.json({ agents: allAgents, attestation: attestation });
+        } catch (error) {
+            elizaLogger.error("Failed to get TEE agents:", error);
+            res.status(500).json({
+                error: "Failed to get TEE agents",
+            });
+        }
+    });
+
+    router.get("/tee/agents/:agentId", async (req, res) => {
+        try {
+            const agentId = req.params.agentId;
+            const agentRuntime = agents.get(agentId);
+            if (!agentRuntime) {
+                res.status(404).json({ error: "Agent not found" });
+                return;
+            }
+
+            const teeLogService = agentRuntime
+                .getService<TeeLogService>(
+                ServiceType.TEE_LOG
+            )
+            .getInstance();
+
+            const teeAgent = await teeLogService.getAgent(agentId);
+            const attestation = await teeLogService.generateAttestation(JSON.stringify(teeAgent));
+            res.json({ agent: teeAgent, attestation: attestation });
+        } catch (error) {
+            elizaLogger.error("Failed to get TEE agent:", error);
+            res.status(500).json({
+                error: "Failed to get TEE agent",
+            });
+        }
+    });
+
+    router.post(
+        "/tee/logs",
+        async (req: express.Request, res: express.Response) => {
+            try {
+                const query = req.body.query || {};
+                const page = parseInt(req.body.page) || 1;
+                const pageSize = parseInt(req.body.pageSize) || 10;
+
+                const teeLogQuery: TeeLogQuery = {
+                    agentId: query.agentId || "",
+                    roomId: query.roomId || "",
+                    userId: query.userId || "",
+                    type: query.type || "",
+                    containsContent: query.containsContent || "",
+                    startTimestamp: query.startTimestamp || undefined,
+                    endTimestamp: query.endTimestamp || undefined,
+                };
+                const agentRuntime: AgentRuntime = agents.values().next().value;
+                const teeLogService = agentRuntime
+                    .getService<TeeLogService>(
+                        ServiceType.TEE_LOG
+                    )
+                    .getInstance();
+                const pageQuery = await teeLogService.getLogs(teeLogQuery, page, pageSize);
+                const attestation = await teeLogService.generateAttestation(JSON.stringify(pageQuery));
+                res.json({
+                    logs: pageQuery,
+                    attestation: attestation,
+                });
+            } catch (error) {
+                elizaLogger.error("Failed to get TEE logs:", error);
+                res.status(500).json({
+                    error: "Failed to get TEE logs",
+                });
+            }
+        }
+    );
+
     return router;
 }