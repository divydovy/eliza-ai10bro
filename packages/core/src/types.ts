import { Readable } from "stream";

/**
 * Represents a UUID string in the format "xxxxxxxx-xxxx-xxxx-xxxx-xxxxxxxxxxxx"
 */
export type UUID = `${string}-${string}-${string}-${string}-${string}`;

/**
 * Represents the content of a message or communication
 */
export interface Content {
    /** The main text content */
    text: string;

    /** Optional action associated with the message */
    action?: string;

    /** Optional source/origin of the content */
    source?: string;

    /** URL of the original message/post (e.g. tweet URL, Discord message link) */
    url?: string;

    /** UUID of parent message if this is a reply/thread */
    inReplyTo?: UUID;

    /** Array of media attachments */
    attachments?: Media[];

    /** Additional dynamic properties */
    [key: string]: unknown;
}

/**
 * Example content with associated user for demonstration purposes
 */
export interface ActionExample {
    /** User associated with the example */
    user: string;

    /** Content of the example */
    content: Content;
}

/**
 * Example conversation content with user ID
 */
export interface ConversationExample {
    /** UUID of user in conversation */
    userId: UUID;

    /** Content of the conversation */
    content: Content;
}

/**
 * Represents an actor/participant in a conversation
 */
export interface Actor {
    /** Display name */
    name: string;

    /** Username/handle */
    username: string;

    /** Additional profile details */
    details: {
        /** Short profile tagline */
        tagline: string;

        /** Longer profile summary */
        summary: string;

        /** Favorite quote */
        quote: string;
    };

    /** Unique identifier */
    id: UUID;
}

/**
 * Represents a single objective within a goal
 */
export interface Objective {
    /** Optional unique identifier */
    id?: string;

    /** Description of what needs to be achieved */
    description: string;

    /** Whether objective is completed */
    completed: boolean;
}

/**
 * Status enum for goals
 */
export enum GoalStatus {
    DONE = "DONE",
    FAILED = "FAILED",
    IN_PROGRESS = "IN_PROGRESS",
}

/**
 * Represents a high-level goal composed of objectives
 */
export interface Goal {
    /** Optional unique identifier */
    id?: UUID;

    /** Room ID where goal exists */
    roomId: UUID;

    /** User ID of goal owner */
    userId: UUID;

    /** Name/title of the goal */
    name: string;

    /** Current status */
    status: GoalStatus;

    /** Component objectives */
    objectives: Objective[];
}

/**
 * Model size/type classification
 */
export enum ModelClass {
    SMALL = "small",
    MEDIUM = "medium",
    LARGE = "large",
    EMBEDDING = "embedding",
    IMAGE = "image",
}

/**
 * Configuration for an AI model
 */
export type Model = {
    /** Optional API endpoint */
    endpoint?: string;

    /** Model settings */
    settings: {
        /** Maximum input tokens */
        maxInputTokens: number;

        /** Maximum output tokens */
        maxOutputTokens: number;

        /** Optional frequency penalty */
        frequency_penalty?: number;

        /** Optional presence penalty */
        presence_penalty?: number;

        /** Optional repetition penalty */
        repetition_penalty?: number;

        /** Stop sequences */
        stop: string[];

        /** Temperature setting */
        temperature: number;
    };

    /** Optional image generation settings */
    imageSettings?: {
        steps?: number;
    };

    /** Model names by size class */
    model: {
        [ModelClass.SMALL]: string;
        [ModelClass.MEDIUM]: string;
        [ModelClass.LARGE]: string;
        [ModelClass.EMBEDDING]?: string;
        [ModelClass.IMAGE]?: string;
    };
};

/**
 * Model configurations by provider
 */
export type Models = {
    [ModelProviderName.OPENAI]: Model;
    [ModelProviderName.ETERNALAI]: Model;
    [ModelProviderName.ANTHROPIC]: Model;
    [ModelProviderName.GROK]: Model;
    [ModelProviderName.GROQ]: Model;
    [ModelProviderName.LLAMACLOUD]: Model;
    [ModelProviderName.TOGETHER]: Model;
    [ModelProviderName.LLAMALOCAL]: Model;
    [ModelProviderName.GOOGLE]: Model;
    [ModelProviderName.CLAUDE_VERTEX]: Model;
    [ModelProviderName.REDPILL]: Model;
    [ModelProviderName.OPENROUTER]: Model;
    [ModelProviderName.OLLAMA]: Model;
    [ModelProviderName.HEURIST]: Model;
    [ModelProviderName.GALADRIEL]: Model;
    [ModelProviderName.FAL]: Model;
    [ModelProviderName.GAIANET]: Model;
    [ModelProviderName.ALI_BAILIAN]: Model;
    [ModelProviderName.VOLENGINE]: Model;
    [ModelProviderName.NANOGPT]: Model;
    [ModelProviderName.HYPERBOLIC]: Model;
    [ModelProviderName.VENICE]: Model;
};

/**
 * Available model providers
 */
export enum ModelProviderName {
    OPENAI = "openai",
    ETERNALAI = "eternalai",
    ANTHROPIC = "anthropic",
    GROK = "grok",
    GROQ = "groq",
    LLAMACLOUD = "llama_cloud",
    TOGETHER = "together",
    LLAMALOCAL = "llama_local",
    GOOGLE = "google",
    CLAUDE_VERTEX = "claude_vertex",
    REDPILL = "redpill",
    OPENROUTER = "openrouter",
    OLLAMA = "ollama",
    HEURIST = "heurist",
    GALADRIEL = "galadriel",
    FAL = "falai",
    GAIANET = "gaianet",
    ALI_BAILIAN = "ali_bailian",
    VOLENGINE = "volengine",
    NANOGPT = "nanogpt",
    HYPERBOLIC = "hyperbolic",
    VENICE = "venice",
}

/**
 * Represents the current state/context of a conversation
 */
export interface State {
    /** ID of user who sent current message */
    userId?: UUID;

    /** ID of agent in conversation */
    agentId?: UUID;

    /** Agent's biography */
    bio: string;

    /** Agent's background lore */
    lore: string;

    /** Message handling directions */
    messageDirections: string;

    /** Post handling directions */
    postDirections: string;

    /** Current room/conversation ID */
    roomId: UUID;

    /** Optional agent name */
    agentName?: string;

    /** Optional message sender name */
    senderName?: string;

    /** String representation of conversation actors */
    actors: string;

    /** Optional array of actor objects */
    actorsData?: Actor[];

    /** Optional string representation of goals */
    goals?: string;

    /** Optional array of goal objects */
    goalsData?: Goal[];

    /** Recent message history as string */
    recentMessages: string;

    /** Recent message objects */
    recentMessagesData: Memory[];

    /** Optional valid action names */
    actionNames?: string;

    /** Optional action descriptions */
    actions?: string;

    /** Optional action objects */
    actionsData?: Action[];

    /** Optional action examples */
    actionExamples?: string;

    /** Optional provider descriptions */
    providers?: string;

    /** Optional response content */
    responseData?: Content;

    /** Optional recent interaction objects */
    recentInteractionsData?: Memory[];

    /** Optional recent interactions string */
    recentInteractions?: string;

    /** Optional formatted conversation */
    formattedConversation?: string;

    /** Optional formatted knowledge */
    knowledge?: string;
    /** Optional knowledge data */
    knowledgeData?: KnowledgeItem[];

    /** Additional dynamic properties */
    [key: string]: unknown;
}

/**
 * Represents a stored memory/message
 */
export interface Memory {
    /** Optional unique identifier */
    id?: UUID;

    /** Associated user ID */
    userId: UUID;

    /** Associated agent ID */
    agentId: UUID;

    /** Optional creation timestamp */
    createdAt?: number;

    /** Memory content */
    content: Content;

    /** Optional embedding vector */
    embedding?: number[];

    /** Associated room ID */
    roomId: UUID;

    /** Whether memory is unique */
    unique?: boolean;

    /** Embedding similarity score */
    similarity?: number;
}

/**
 * Example message for demonstration
 */
export interface MessageExample {
    /** Associated user */
    user: string;

    /** Message content */
    content: Content;
}

/**
 * Handler function type for processing messages
 */
export type Handler = (
    runtime: IAgentRuntime,
    message: Memory,
    state?: State,
    options?: { [key: string]: unknown },
    callback?: HandlerCallback
) => Promise<unknown>;

/**
 * Callback function type for handlers
 */
export type HandlerCallback = (
    response: Content,
    files?: any
) => Promise<Memory[]>;

/**
 * Validator function type for actions/evaluators
 */
export type Validator = (
    runtime: IAgentRuntime,
    message: Memory,
    state?: State
) => Promise<boolean>;

/**
 * Represents an action the agent can perform
 */
export interface Action {
    /** Similar action descriptions */
    similes: string[];

    /** Detailed description */
    description: string;

    /** Example usages */
    examples: ActionExample[][];

    /** Handler function */
    handler: Handler;

    /** Action name */
    name: string;

    /** Validation function */
    validate: Validator;
}

/**
 * Example for evaluating agent behavior
 */
export interface EvaluationExample {
    /** Evaluation context */
    context: string;

    /** Example messages */
    messages: Array<ActionExample>;

    /** Expected outcome */
    outcome: string;
}

/**
 * Evaluator for assessing agent responses
 */
export interface Evaluator {
    /** Whether to always run */
    alwaysRun?: boolean;

    /** Detailed description */
    description: string;

    /** Similar evaluator descriptions */
    similes: string[];

    /** Example evaluations */
    examples: EvaluationExample[];

    /** Handler function */
    handler: Handler;

    /** Evaluator name */
    name: string;

    /** Validation function */
    validate: Validator;
}

/**
 * Provider for external data/services
 */
export interface Provider {
    /** Data retrieval function */
    get: (
        runtime: IAgentRuntime,
        message: Memory,
        state?: State
    ) => Promise<any>;
}

/**
 * Represents a relationship between users
 */
export interface Relationship {
    /** Unique identifier */
    id: UUID;

    /** First user ID */
    userA: UUID;

    /** Second user ID */
    userB: UUID;

    /** Primary user ID */
    userId: UUID;

    /** Associated room ID */
    roomId: UUID;

    /** Relationship status */
    status: string;

    /** Optional creation timestamp */
    createdAt?: string;
}

/**
 * Represents a user account
 */
export interface Account {
    /** Unique identifier */
    id: UUID;

    /** Display name */
    name: string;

    /** Username */
    username: string;

    /** Optional additional details */
    details?: { [key: string]: any };

    /** Optional email */
    email?: string;

    /** Optional avatar URL */
    avatarUrl?: string;
}

/**
 * Room participant with account details
 */
export interface Participant {
    /** Unique identifier */
    id: UUID;

    /** Associated account */
    account: Account;
}

/**
 * Represents a conversation room
 */
export interface Room {
    /** Unique identifier */
    id: UUID;

    /** Room participants */
    participants: Participant[];
}

/**
 * Represents a media attachment
 */
export type Media = {
    /** Unique identifier */
    id: string;

    /** Media URL */
    url: string;

    /** Media title */
    title: string;

    /** Media source */
    source: string;

    /** Media description */
    description: string;

    /** Text content */
    text: string;

    /** Content type */
    contentType?: string;
};

/**
 * Client interface for platform connections
 */
export type Client = {
    /** Start client connection */
    start: (runtime: IAgentRuntime) => Promise<unknown>;

    /** Stop client connection */
    stop: (runtime: IAgentRuntime) => Promise<unknown>;
};

/**
 * Plugin for extending agent functionality
 */
export type Plugin = {
    /** Plugin name */
    name: string;

    /** Plugin description */
    description: string;

    /** Optional actions */
    actions?: Action[];

    /** Optional providers */
    providers?: Provider[];

    /** Optional evaluators */
    evaluators?: Evaluator[];

    /** Optional services */
    services?: Service[];

    /** Optional clients */
    clients?: Client[];
};

/**
 * Available client platforms
 */
export enum Clients {
    DISCORD = "discord",
    // you can't specify this in characters
    // all characters are registered with this
    //    DIRECT = "direct",
    TWITTER = "twitter",
    TELEGRAM = "telegram",
    FARCASTER = "farcaster",
<<<<<<< HEAD
    LENS = "lens",
=======
    AUTO = "auto",
    SLACK = "slack",
>>>>>>> d6fa6736
}
/**
 * Configuration for an agent character
 */
export type Character = {
    /** Optional unique identifier */
    id?: UUID;

    /** Character name */
    name: string;

    /** Optional username */
    username?: string;

    /** Optional system prompt */
    system?: string;

    /** Model provider to use */
    modelProvider: ModelProviderName;

    /** Image model provider to use, if different from modelProvider */
    imageModelProvider?: ModelProviderName;

    /** Optional model endpoint override */
    modelEndpointOverride?: string;

    /** Optional prompt templates */
    templates?: {
        goalsTemplate?: string;
        factsTemplate?: string;
        messageHandlerTemplate?: string;
        shouldRespondTemplate?: string;
        continueMessageHandlerTemplate?: string;
        evaluationTemplate?: string;
        twitterSearchTemplate?: string;
        twitterPostTemplate?: string;
        twitterMessageHandlerTemplate?: string;
        twitterShouldRespondTemplate?: string;
        farcasterPostTemplate?: string;
        lensPostTemplate?: string;
        farcasterMessageHandlerTemplate?: string;
        lensMessageHandlerTemplate?: string;
        farcasterShouldRespondTemplate?: string;
        lensShouldRespondTemplate?: string;
        telegramMessageHandlerTemplate?: string;
        telegramShouldRespondTemplate?: string;
        discordVoiceHandlerTemplate?: string;
        discordShouldRespondTemplate?: string;
        discordMessageHandlerTemplate?: string;
        slackMessageHandlerTemplate?: string;
        slackShouldRespondTemplate?: string;
    };

    /** Character biography */
    bio: string | string[];

    /** Character background lore */
    lore: string[];

    /** Example messages */
    messageExamples: MessageExample[][];

    /** Example posts */
    postExamples: string[];

    /** Known topics */
    topics: string[];

    /** Character traits */
    adjectives: string[];

    /** Optional knowledge base */
    knowledge?: string[];

    /** Supported client platforms */
    clients: Clients[];

    /** Available plugins */
    plugins: Plugin[];

    /** Optional configuration */
    settings?: {
        secrets?: { [key: string]: string };
        intiface?: boolean;
        voice?: {
            model?: string; // For VITS
            url?: string; // Legacy VITS support
            elevenlabs?: {
                // New structured ElevenLabs config
                voiceId: string;
                model?: string;
                stability?: string;
                similarityBoost?: string;
                style?: string;
                useSpeakerBoost?: string;
            };
        };
        model?: string;
        embeddingModel?: string;
        chains?: {
            evm?: any[];
            solana?: any[];
            [key: string]: any[];
        };
    };

    /** Optional client-specific config */
    clientConfig?: {
        discord?: {
            shouldIgnoreBotMessages?: boolean;
            shouldIgnoreDirectMessages?: boolean;
            messageSimilarityThreshold?: number;
            isPartOfTeam?: boolean;
            teamAgentIds?: string[];
            teamLeaderId?: string;
            teamMemberInterestKeywords?: string[];
        };
        telegram?: {
            shouldIgnoreBotMessages?: boolean;
            shouldIgnoreDirectMessages?: boolean;
            messageSimilarityThreshold?: number;
            isPartOfTeam?: boolean;
            teamAgentIds?: string[];
            teamLeaderId?: string;
            teamMemberInterestKeywords?: string[];
        };
        slack?: {
            shouldIgnoreBotMessages?: boolean;
            shouldIgnoreDirectMessages?: boolean;
        };
    };

    /** Writing style guides */
    style: {
        all: string[];
        chat: string[];
        post: string[];
    };

    /** Optional Twitter profile */
    twitterProfile?: {
        id: string;
        username: string;
        screenName: string;
        bio: string;
        nicknames?: string[];
    };
};

/**
 * Interface for database operations
 */
export interface IDatabaseAdapter {
    /** Database instance */
    db: any;

    /** Optional initialization */
    init(): Promise<void>;

    /** Close database connection */
    close(): Promise<void>;

    /** Get account by ID */
    getAccountById(userId: UUID): Promise<Account | null>;

    /** Create new account */
    createAccount(account: Account): Promise<boolean>;

    /** Get memories matching criteria */
    getMemories(params: {
        roomId: UUID;
        count?: number;
        unique?: boolean;
        tableName: string;
        agentId: UUID;
        start?: number;
        end?: number;
    }): Promise<Memory[]>;

    getMemoryById(id: UUID): Promise<Memory | null>;

    getMemoriesByRoomIds(params: {
        tableName: string;
        agentId: UUID;
        roomIds: UUID[];
    }): Promise<Memory[]>;

    getCachedEmbeddings(params: {
        query_table_name: string;
        query_threshold: number;
        query_input: string;
        query_field_name: string;
        query_field_sub_name: string;
        query_match_count: number;
    }): Promise<{ embedding: number[]; levenshtein_score: number }[]>;

    log(params: {
        body: { [key: string]: unknown };
        userId: UUID;
        roomId: UUID;
        type: string;
    }): Promise<void>;

    getActorDetails(params: { roomId: UUID }): Promise<Actor[]>;

    searchMemories(params: {
        tableName: string;
        agentId: UUID;
        roomId: UUID;
        embedding: number[];
        match_threshold: number;
        match_count: number;
        unique: boolean;
    }): Promise<Memory[]>;

    updateGoalStatus(params: {
        goalId: UUID;
        status: GoalStatus;
    }): Promise<void>;

    searchMemoriesByEmbedding(
        embedding: number[],
        params: {
            match_threshold?: number;
            count?: number;
            roomId?: UUID;
            agentId?: UUID;
            unique?: boolean;
            tableName: string;
        }
    ): Promise<Memory[]>;

    createMemory(
        memory: Memory,
        tableName: string,
        unique?: boolean
    ): Promise<void>;

    removeMemory(memoryId: UUID, tableName: string): Promise<void>;

    removeAllMemories(roomId: UUID, tableName: string): Promise<void>;

    countMemories(
        roomId: UUID,
        unique?: boolean,
        tableName?: string
    ): Promise<number>;

    getGoals(params: {
        agentId: UUID;
        roomId: UUID;
        userId?: UUID | null;
        onlyInProgress?: boolean;
        count?: number;
    }): Promise<Goal[]>;

    updateGoal(goal: Goal): Promise<void>;

    createGoal(goal: Goal): Promise<void>;

    removeGoal(goalId: UUID): Promise<void>;

    removeAllGoals(roomId: UUID): Promise<void>;

    getRoom(roomId: UUID): Promise<UUID | null>;

    createRoom(roomId?: UUID): Promise<UUID>;

    removeRoom(roomId: UUID): Promise<void>;

    getRoomsForParticipant(userId: UUID): Promise<UUID[]>;

    getRoomsForParticipants(userIds: UUID[]): Promise<UUID[]>;

    addParticipant(userId: UUID, roomId: UUID): Promise<boolean>;

    removeParticipant(userId: UUID, roomId: UUID): Promise<boolean>;

    getParticipantsForAccount(userId: UUID): Promise<Participant[]>;

    getParticipantsForRoom(roomId: UUID): Promise<UUID[]>;

    getParticipantUserState(
        roomId: UUID,
        userId: UUID
    ): Promise<"FOLLOWED" | "MUTED" | null>;

    setParticipantUserState(
        roomId: UUID,
        userId: UUID,
        state: "FOLLOWED" | "MUTED" | null
    ): Promise<void>;

    createRelationship(params: { userA: UUID; userB: UUID }): Promise<boolean>;

    getRelationship(params: {
        userA: UUID;
        userB: UUID;
    }): Promise<Relationship | null>;

    getRelationships(params: { userId: UUID }): Promise<Relationship[]>;
}

export interface IDatabaseCacheAdapter {
    getCache(params: {
        agentId: UUID;
        key: string;
    }): Promise<string | undefined>;

    setCache(params: {
        agentId: UUID;
        key: string;
        value: string;
    }): Promise<boolean>;

    deleteCache(params: { agentId: UUID; key: string }): Promise<boolean>;
}

export interface IMemoryManager {
    runtime: IAgentRuntime;
    tableName: string;
    constructor: Function;

    addEmbeddingToMemory(memory: Memory): Promise<Memory>;

    getMemories(opts: {
        roomId: UUID;
        count?: number;
        unique?: boolean;
        start?: number;
        end?: number;
    }): Promise<Memory[]>;

    getCachedEmbeddings(
        content: string
    ): Promise<{ embedding: number[]; levenshtein_score: number }[]>;

    getMemoryById(id: UUID): Promise<Memory | null>;
    getMemoriesByRoomIds(params: { roomIds: UUID[] }): Promise<Memory[]>;
    searchMemoriesByEmbedding(
        embedding: number[],
        opts: {
            match_threshold?: number;
            count?: number;
            roomId: UUID;
            unique?: boolean;
        }
    ): Promise<Memory[]>;

    createMemory(memory: Memory, unique?: boolean): Promise<void>;

    removeMemory(memoryId: UUID): Promise<void>;

    removeAllMemories(roomId: UUID): Promise<void>;

    countMemories(roomId: UUID, unique?: boolean): Promise<number>;
}

export type CacheOptions = {
    expires?: number;
};

export interface ICacheManager {
    get<T = unknown>(key: string): Promise<T | undefined>;
    set<T>(key: string, value: T, options?: CacheOptions): Promise<void>;
    delete(key: string): Promise<void>;
}

export abstract class Service {
    private static instance: Service | null = null;

    static get serviceType(): ServiceType {
        throw new Error("Service must implement static serviceType getter");
    }

    public static getInstance<T extends Service>(): T {
        if (!Service.instance) {
            Service.instance = new (this as any)();
        }
        return Service.instance as T;
    }

    get serviceType(): ServiceType {
        return (this.constructor as typeof Service).serviceType;
    }

    // Add abstract initialize method that must be implemented by derived classes
    abstract initialize(runtime: IAgentRuntime): Promise<void>;
}

export interface IAgentRuntime {
    // Properties
    agentId: UUID;
    serverUrl: string;
    databaseAdapter: IDatabaseAdapter;
    token: string | null;
    modelProvider: ModelProviderName;
    imageModelProvider: ModelProviderName;
    character: Character;
    providers: Provider[];
    actions: Action[];
    evaluators: Evaluator[];
    plugins: Plugin[];

    fetch?: typeof fetch | null;

    messageManager: IMemoryManager;
    descriptionManager: IMemoryManager;
    documentsManager: IMemoryManager;
    knowledgeManager: IMemoryManager;
    loreManager: IMemoryManager;

    cacheManager: ICacheManager;

    services: Map<ServiceType, Service>;
    // any could be EventEmitter
    // but I think the real solution is forthcoming as a base client interface
    clients: Record<string, any>;

    initialize(): Promise<void>;

    registerMemoryManager(manager: IMemoryManager): void;

    getMemoryManager(name: string): IMemoryManager | null;

    getService<T extends Service>(service: ServiceType): T | null;

    registerService(service: Service): void;

    getSetting(key: string): string | null;

    // Methods
    getConversationLength(): number;

    processActions(
        message: Memory,
        responses: Memory[],
        state?: State,
        callback?: HandlerCallback
    ): Promise<void>;

    evaluate(
        message: Memory,
        state?: State,
        didRespond?: boolean,
        callback?: HandlerCallback
    ): Promise<string[]>;

    ensureParticipantExists(userId: UUID, roomId: UUID): Promise<void>;

    ensureUserExists(
        userId: UUID,
        userName: string | null,
        name: string | null,
        source: string | null
    ): Promise<void>;

    registerAction(action: Action): void;

    ensureConnection(
        userId: UUID,
        roomId: UUID,
        userName?: string,
        userScreenName?: string,
        source?: string
    ): Promise<void>;

    ensureParticipantInRoom(userId: UUID, roomId: UUID): Promise<void>;

    ensureRoomExists(roomId: UUID): Promise<void>;

    composeState(
        message: Memory,
        additionalKeys?: { [key: string]: unknown }
    ): Promise<State>;

    updateRecentMessageState(state: State): Promise<State>;
}

export interface IImageDescriptionService extends Service {
    describeImage(
        imageUrl: string
    ): Promise<{ title: string; description: string }>;
}

export interface ITranscriptionService extends Service {
    transcribeAttachment(audioBuffer: ArrayBuffer): Promise<string | null>;
    transcribeAttachmentLocally(
        audioBuffer: ArrayBuffer
    ): Promise<string | null>;
    transcribe(audioBuffer: ArrayBuffer): Promise<string | null>;
    transcribeLocally(audioBuffer: ArrayBuffer): Promise<string | null>;
}

export interface IVideoService extends Service {
    isVideoUrl(url: string): boolean;
    fetchVideoInfo(url: string): Promise<Media>;
    downloadVideo(videoInfo: Media): Promise<string>;
    processVideo(url: string, runtime: IAgentRuntime): Promise<Media>;
}

export interface ITextGenerationService extends Service {
    initializeModel(): Promise<void>;
    queueMessageCompletion(
        context: string,
        temperature: number,
        stop: string[],
        frequency_penalty: number,
        presence_penalty: number,
        max_tokens: number
    ): Promise<any>;
    queueTextCompletion(
        context: string,
        temperature: number,
        stop: string[],
        frequency_penalty: number,
        presence_penalty: number,
        max_tokens: number
    ): Promise<string>;
    getEmbeddingResponse(input: string): Promise<number[] | undefined>;
}

export interface IBrowserService extends Service {
    closeBrowser(): Promise<void>;
    getPageContent(
        url: string,
        runtime: IAgentRuntime
    ): Promise<{ title: string; description: string; bodyContent: string }>;
}

export interface ISpeechService extends Service {
    getInstance(): ISpeechService;
    generate(runtime: IAgentRuntime, text: string): Promise<Readable>;
}

export interface IPdfService extends Service {
    getInstance(): IPdfService;
    convertPdfToText(pdfBuffer: Buffer): Promise<string>;
}

export interface IAwsS3Service extends Service {
    uploadFile(
        imagePath: string,
        useSignedUrl: boolean,
        expiresIn: number
    ): Promise<{
        success: boolean;
        url?: string;
        error?: string;
    }>;
    generateSignedUrl(fileName: string, expiresIn: number): Promise<string>;
}

export type SearchResult = {
    title: string;
    url: string;
    content: string;
    score: number;
    raw_content: string | null;
};

export type SearchResponse = {
    query: string;
    follow_up_questions: string[] | null;
    answer: string | null;
    images: string[];
    results: SearchResult[];
    response_time: number;
};

export enum ServiceType {
    IMAGE_DESCRIPTION = "image_description",
    TRANSCRIPTION = "transcription",
    VIDEO = "video",
    TEXT_GENERATION = "text_generation",
    BROWSER = "browser",
    SPEECH_GENERATION = "speech_generation",
    PDF = "pdf",
    INTIFACE = "intiface",
    AWS_S3 = "aws_s3",
    BUTTPLUG = "buttplug",
    SLACK = "slack",
}

export enum LoggingLevel {
    DEBUG = "debug",
    VERBOSE = "verbose",
    NONE = "none",
}

export type KnowledgeItem = {
    id: UUID;
    content: Content;
};

export interface ActionResponse {
    like: boolean;
    retweet: boolean;
    quote?: boolean;
    reply?: boolean;
}

export interface ISlackService extends Service {
    client: any;
}<|MERGE_RESOLUTION|>--- conflicted
+++ resolved
@@ -614,12 +614,9 @@
     TWITTER = "twitter",
     TELEGRAM = "telegram",
     FARCASTER = "farcaster",
-<<<<<<< HEAD
     LENS = "lens",
-=======
     AUTO = "auto",
     SLACK = "slack",
->>>>>>> d6fa6736
 }
 /**
  * Configuration for an agent character
