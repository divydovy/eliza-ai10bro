import { names, uniqueNamesGenerator } from "unique-names-generator";
import { v4 as uuidv4 } from "uuid";
import {
    composeActionExamples,
    formatActionNames,
    formatActions,
} from "./actions.ts";
import { addHeader, composeContext } from "./context.ts";
import { defaultCharacter } from "./defaultCharacter.ts";
import {
    evaluationTemplate,
    formatEvaluatorExamples,
    formatEvaluatorNames,
    formatEvaluators,
} from "./evaluators.ts";
import { generateText } from "./generation.ts";
import { formatGoalsAsString, getGoals } from "./goals.ts";
import { elizaLogger } from "./index.ts";
import knowledge from "./knowledge.ts";
import { RAGKnowledgeManager } from "./ragknowledge.ts";
import { MemoryManager } from "./memory.ts";
import { formatActors, formatMessages, getActorDetails } from "./messages.ts";
import { parseJsonArrayFromText } from "./parsing.ts";
import { formatPosts } from "./posts.ts";
import { getProviders } from "./providers.ts";
import settings from "./settings.ts";
import {
    Character,
    Goal,
    HandlerCallback,
    IAgentRuntime,
    ICacheManager,
    IDatabaseAdapter,
    IRAGKnowledgeManager,
    IMemoryManager,
    KnowledgeItem,
<<<<<<< HEAD
    RAGKnowledgeItem,
=======
    Media,
>>>>>>> 2cbd8ee8
    ModelClass,
    ModelProviderName,
    Plugin,
    Provider,
    Service,
    ServiceType,
    State,
    UUID,
    type Action,
    type Actor,
    type Evaluator,
    type Memory,
    IVerifiableInferenceAdapter,
    VerifiableInferenceOptions,
    VerifiableInferenceProvider,
} from "./types.ts";
import { stringToUuid } from "./uuid.ts";
import { readFile } from 'fs/promises';
import { join } from 'path';

/**
 * Represents the runtime environment for an agent, handling message processing,
 * action registration, and interaction with external services like OpenAI and Supabase.
 */
export class AgentRuntime implements IAgentRuntime {
    /**
     * Default count for recent messages to be kept in memory.
     * @private
     */
    readonly #conversationLength = 32 as number;
    /**
     * The ID of the agent
     */
    agentId: UUID;
    /**
     * The base URL of the server where the agent's requests are processed.
     */
    serverUrl = "http://localhost:7998";

    /**
     * The database adapter used for interacting with the database.
     */
    databaseAdapter: IDatabaseAdapter;

    /**
     * Authentication token used for securing requests.
     */
    token: string | null;

    /**
     * Custom actions that the agent can perform.
     */
    actions: Action[] = [];

    /**
     * Evaluators used to assess and guide the agent's responses.
     */
    evaluators: Evaluator[] = [];

    /**
     * Context providers used to provide context for message generation.
     */
    providers: Provider[] = [];

    plugins: Plugin[] = [];

    /**
     * The model to use for generateText.
     */
    modelProvider: ModelProviderName;

    /**
     * The model to use for generateImage.
     */
    imageModelProvider: ModelProviderName;

    /**
     * The model to use for describing images.
     */
    imageVisionModelProvider: ModelProviderName;

    /**
     * Fetch function to use
     * Some environments may not have access to the global fetch function and need a custom fetch override.
     */
    fetch = fetch;

    /**
     * The character to use for the agent
     */
    character: Character;

    /**
     * Store messages that are sent and received by the agent.
     */
    messageManager: IMemoryManager;

    /**
     * Store and recall descriptions of users based on conversations.
     */
    descriptionManager: IMemoryManager;

    /**
     * Manage the creation and recall of static information (documents, historical game lore, etc)
     */
    loreManager: IMemoryManager;

    /**
     * Hold large documents that can be referenced
     */
    documentsManager: IMemoryManager;

    /**
     * Searchable document fragments
     */
    knowledgeManager: IMemoryManager;

    ragKnowledgeManager: IRAGKnowledgeManager;

    services: Map<ServiceType, Service> = new Map();
    memoryManagers: Map<string, IMemoryManager> = new Map();
    cacheManager: ICacheManager;
    clients: Record<string, any>;

    verifiableInferenceAdapter?: IVerifiableInferenceAdapter;

    registerMemoryManager(manager: IMemoryManager): void {
        if (!manager.tableName) {
            throw new Error("Memory manager must have a tableName");
        }

        if (this.memoryManagers.has(manager.tableName)) {
            elizaLogger.warn(
                `Memory manager ${manager.tableName} is already registered. Skipping registration.`
            );
            return;
        }

        this.memoryManagers.set(manager.tableName, manager);
    }

    getMemoryManager(tableName: string): IMemoryManager | null {
        return this.memoryManagers.get(tableName) || null;
    }

    getService<T extends Service>(service: ServiceType): T | null {
        const serviceInstance = this.services.get(service);
        if (!serviceInstance) {
            elizaLogger.error(`Service ${service} not found`);
            return null;
        }
        return serviceInstance as T;
    }

    async registerService(service: Service): Promise<void> {
        const serviceType = service.serviceType;
        elizaLogger.log("Registering service:", serviceType);

        if (this.services.has(serviceType)) {
            elizaLogger.warn(
                `Service ${serviceType} is already registered. Skipping registration.`
            );
            return;
        }

        // Add the service to the services map
        this.services.set(serviceType, service);
        elizaLogger.success(`Service ${serviceType} registered successfully`);
    }

    /**
     * Creates an instance of AgentRuntime.
     * @param opts - The options for configuring the AgentRuntime.
     * @param opts.conversationLength - The number of messages to hold in the recent message cache.
     * @param opts.token - The JWT token, can be a JWT token if outside worker, or an OpenAI token if inside worker.
     * @param opts.serverUrl - The URL of the worker.
     * @param opts.actions - Optional custom actions.
     * @param opts.evaluators - Optional custom evaluators.
     * @param opts.services - Optional custom services.
     * @param opts.memoryManagers - Optional custom memory managers.
     * @param opts.providers - Optional context providers.
     * @param opts.model - The model to use for generateText.
     * @param opts.embeddingModel - The model to use for embedding.
     * @param opts.agentId - Optional ID of the agent.
     * @param opts.databaseAdapter - The database adapter used for interacting with the database.
     * @param opts.fetch - Custom fetch function to use for making requests.
     */

    constructor(opts: {
        conversationLength?: number; // number of messages to hold in the recent message cache
        agentId?: UUID; // ID of the agent
        character?: Character; // The character to use for the agent
        token: string; // JWT token, can be a JWT token if outside worker, or an OpenAI token if inside worker
        serverUrl?: string; // The URL of the worker
        actions?: Action[]; // Optional custom actions
        evaluators?: Evaluator[]; // Optional custom evaluators
        plugins?: Plugin[];
        providers?: Provider[];
        modelProvider: ModelProviderName;

        services?: Service[]; // Map of service name to service instance
        managers?: IMemoryManager[]; // Map of table name to memory manager
        databaseAdapter: IDatabaseAdapter; // The database adapter used for interacting with the database
        fetch?: typeof fetch | unknown;
        speechModelPath?: string;
        cacheManager: ICacheManager;
        logging?: boolean;
        verifiableInferenceAdapter?: IVerifiableInferenceAdapter;
    }) {
        elizaLogger.info("Initializing AgentRuntime with options:", {
            character: opts.character?.name,
            modelProvider: opts.modelProvider,
            characterModelProvider: opts.character?.modelProvider,
        });

        this.#conversationLength =
            opts.conversationLength ?? this.#conversationLength;

        if (!opts.databaseAdapter) {
            throw new Error("No database adapter provided");
        }
        this.databaseAdapter = opts.databaseAdapter;
        // use the character id if it exists, otherwise use the agentId if it is passed in, otherwise use the character name
        this.agentId =
            opts.character?.id ??
            opts?.agentId ??
            stringToUuid(opts.character?.name ?? uuidv4());
        this.character = opts.character || defaultCharacter;

        // By convention, we create a user and room using the agent id.
        // Memories related to it are considered global context for the agent.
        this.ensureRoomExists(this.agentId);
        this.ensureUserExists(
            this.agentId,
            this.character.name,
            this.character.name
        ).then(() => {
            // postgres needs the user to exist before you can add a participant
            this.ensureParticipantExists(this.agentId, this.agentId);
        });

        elizaLogger.success("Agent ID", this.agentId);

        this.fetch = (opts.fetch as typeof fetch) ?? this.fetch;

        this.cacheManager = opts.cacheManager;

        this.messageManager = new MemoryManager({
            // @ts-expect-error todo
            runtime: this,
            tableName: "messages",
        });

        this.descriptionManager = new MemoryManager({
            // @ts-expect-error todo
            runtime: this,
            tableName: "descriptions",
        });

        this.loreManager = new MemoryManager({
            // @ts-expect-error todo
            runtime: this,
            tableName: "lore",
        });

        this.documentsManager = new MemoryManager({
            // @ts-expect-error todo
            runtime: this,
            tableName: "documents",
        });

        this.knowledgeManager = new MemoryManager({
            // @ts-expect-error todo
            runtime: this,
            tableName: "fragments",
        });

        this.ragKnowledgeManager = new RAGKnowledgeManager({
            runtime: this,
            tableName: 'knowledge'
        });

        (opts.managers ?? []).forEach((manager: IMemoryManager) => {
            this.registerMemoryManager(manager);
        });

        (opts.services ?? []).forEach((service: Service) => {
            this.registerService(service);
        });

        this.serverUrl = opts.serverUrl ?? this.serverUrl;

        elizaLogger.info("Setting model provider...");
        elizaLogger.info("Model Provider Selection:", {
            characterModelProvider: this.character.modelProvider,
            optsModelProvider: opts.modelProvider,
            currentModelProvider: this.modelProvider,
            finalSelection:
                this.character.modelProvider ??
                opts.modelProvider ??
                this.modelProvider,
        });

        this.modelProvider =
            this.character.modelProvider ??
            opts.modelProvider ??
            this.modelProvider;

        this.imageModelProvider =
            this.character.imageModelProvider ?? this.modelProvider;

        elizaLogger.info("Selected model provider:", this.modelProvider);
        elizaLogger.info(
            "Selected image model provider:",
            this.imageModelProvider
        );

        this.imageVisionModelProvider =
            this.character.imageVisionModelProvider ?? this.modelProvider;

        elizaLogger.info("Selected model provider:", this.modelProvider);
        elizaLogger.info(
            "Selected image model provider:",
            this.imageVisionModelProvider
        );

        // Validate model provider
        if (!Object.values(ModelProviderName).includes(this.modelProvider)) {
            elizaLogger.error("Invalid model provider:", this.modelProvider);
            elizaLogger.error(
                "Available providers:",
                Object.values(ModelProviderName)
            );
            throw new Error(`Invalid model provider: ${this.modelProvider}`);
        }

        if (!this.serverUrl) {
            elizaLogger.warn("No serverUrl provided, defaulting to localhost");
        }

        this.token = opts.token;

        this.plugins = [
            ...(opts.character?.plugins ?? []),
            ...(opts.plugins ?? []),
        ];

        this.plugins.forEach((plugin) => {
            plugin.actions?.forEach((action) => {
                this.registerAction(action);
            });

            plugin.evaluators?.forEach((evaluator) => {
                this.registerEvaluator(evaluator);
            });

            plugin.services?.forEach((service) => {
                this.registerService(service);
            });

            plugin.providers?.forEach((provider) => {
                this.registerContextProvider(provider);
            });
        });

        (opts.actions ?? []).forEach((action) => {
            this.registerAction(action);
        });

        (opts.providers ?? []).forEach((provider) => {
            this.registerContextProvider(provider);
        });

        (opts.evaluators ?? []).forEach((evaluator: Evaluator) => {
            this.registerEvaluator(evaluator);
        });

        this.verifiableInferenceAdapter = opts.verifiableInferenceAdapter;
    }

    async initialize() {
        for (const [serviceType, service] of this.services.entries()) {
            try {
                // @ts-expect-error todo
                await service.initialize(this);
                this.services.set(serviceType, service);
                elizaLogger.success(
                    `Service ${serviceType} initialized successfully`
                );
            } catch (error) {
                elizaLogger.error(
                    `Failed to initialize service ${serviceType}:`,
                    error
                );
                throw error;
            }
        }

        for (const plugin of this.plugins) {
            if (plugin.services)
                await Promise.all(
                    // @ts-expect-error todo
                    plugin.services?.map((service) => service.initialize(this))
                );
        }

        if (
            this.character &&
            this.character.knowledge &&
            this.character.knowledge.length > 0
        ) {
            if(this.character.settings.ragKnowledge) {
                await this.processCharacterRAGKnowledge(this.character.knowledge);
            } else {
                const stringKnowledge = this.character.knowledge.filter((item): item is string =>
                    typeof item === 'string'
                );

                await this.processCharacterKnowledge(stringKnowledge);
            }
        }
    }

    async stop() {
        elizaLogger.debug("runtime::stop - character", this.character);
        // stop services, they don't have a stop function
        // just initialize

        // plugins
        // have actions, providers, evaluators (no start/stop)
        // services (just initialized), clients

        // client have a start
        for (const cStr in this.clients) {
            const c = this.clients[cStr];
            elizaLogger.log(
                "runtime::stop - requesting",
                cStr,
                "client stop for",
                this.character.name
            );
            c.stop();
        }
        // we don't need to unregister with directClient
        // don't need to worry about knowledge
    }

    /**
     * Processes character knowledge by creating document memories and fragment memories.
     * This function takes an array of knowledge items, creates a document memory for each item if it doesn't exist,
     * then chunks the content into fragments, embeds each fragment, and creates fragment memories.
     * @param knowledge An array of knowledge items containing id, path, and content.
     */
    private async processCharacterKnowledge(items: string[]) {
        for (const item of items) {
            const knowledgeId = stringToUuid(item);
            const existingDocument =
                await this.documentsManager.getMemoryById(knowledgeId);
            if (existingDocument) {
                continue;
            }

            elizaLogger.info(
                "Processing knowledge for ",
                this.character.name,
                " - ",
                item.slice(0, 100)
            );

            await knowledge.set(this, {
                id: knowledgeId,
                content: {
                    text: item,
                },
            });
        }
    }

    /**
     * Processes character knowledge by creating document memories and fragment memories.
     * This function takes an array of knowledge items, creates a document knowledge for each item if it doesn't exist,
     * then chunks the content into fragments, embeds each fragment, and creates fragment knowledge.
     * An array of knowledge items or objects containing id, path, and content.
     */
    private async processCharacterRAGKnowledge(items: (string | { path: string; shared?: boolean })[]) {
        let hasError = false;

        for (const item of items) {
            if (!item) continue;

            try {
                 // Check if item is marked as shared
                let isShared = false;
                let contentItem = item;

                // Only treat as shared if explicitly marked
                if (typeof item === 'object' && 'path' in item) {
                    isShared = item.shared === true;
                    contentItem = item.path;
                } else {
                    contentItem = item;
                }

                const knowledgeId = stringToUuid(contentItem);
                const fileExtension = contentItem.split('.').pop()?.toLowerCase();

                // Check if it's a file or direct knowledge
                if (fileExtension && ['md', 'txt', 'pdf'].includes(fileExtension)) {
                    try {
                        const rootPath = join(process.cwd(), '..');
                        const filePath = join(rootPath, 'characters', 'knowledge', contentItem);
                        elizaLogger.info("Attempting to read file from:", filePath);

                        // Get existing knowledge first
                        const existingKnowledge = await this.ragKnowledgeManager.getKnowledge({
                            id: knowledgeId,
                            agentId: this.agentId
                        });

                        let content: string;

                        content = await readFile(filePath, 'utf8');

                        if (!content) {
                            hasError = true;
                            continue;
                        }

                        // If the file exists in DB, check if content has changed
                        if (existingKnowledge.length > 0) {
                            const existingContent = existingKnowledge[0].content.text;
                            if (existingContent === content) {
                                elizaLogger.info(`File ${contentItem} unchanged, skipping`);
                                continue;
                            } else {
                                // If content changed, remove old knowledge before adding new
                                await this.ragKnowledgeManager.removeKnowledge(knowledgeId);
                                // Also remove any associated chunks
                                await this.ragKnowledgeManager.removeKnowledge(`${knowledgeId}-chunk-*` as UUID);
                            }
                        }

                        elizaLogger.info(
                            `Successfully read ${fileExtension.toUpperCase()} file content for`,
                            this.character.name,
                            "-",
                            contentItem
                        );

                        await this.ragKnowledgeManager.processFile({
                            path: contentItem,
                            content: content,
                            type: fileExtension as 'pdf' | 'md' | 'txt',
                            isShared: isShared
                        });

                    } catch (error: any) {
                        hasError = true;
                        elizaLogger.error(
                            `Failed to read knowledge file ${contentItem}. Error details:`,
                            error?.message || error || 'Unknown error'
                        );
                        continue; // Continue to next item even if this one fails
                    }
                } else {
                    // Handle direct knowledge string
                    elizaLogger.info(
                        "Processing direct knowledge for",
                        this.character.name,
                        "-",
                        contentItem.slice(0, 100)
                    );

                    const existingKnowledge = await this.ragKnowledgeManager.getKnowledge({
                        id: knowledgeId,
                        agentId: this.agentId
                    });

                    if (existingKnowledge.length > 0) {
                        elizaLogger.info(`Direct knowledge ${knowledgeId} already exists, skipping`);
                        continue;
                    }

                    await this.ragKnowledgeManager.createKnowledge({
                        id: knowledgeId,
                        agentId: this.agentId,
                        content: {
                            text: contentItem,
                            metadata: {
                                type: 'direct'
                            }
                        }
                    });
                }
            } catch (error: any) {
                hasError = true;
                elizaLogger.error(
                    `Error processing knowledge item ${item}:`,
                    error?.message || error || 'Unknown error'
                );
                continue; // Continue to next item even if this one fails
            }
        }

        if (hasError) {
            elizaLogger.warn('Some knowledge items failed to process, but continuing with available knowledge');
        }
    }

    getSetting(key: string) {
        // check if the key is in the character.settings.secrets object
        if (this.character.settings?.secrets?.[key]) {
            return this.character.settings.secrets[key];
        }
        // if not, check if it's in the settings object
        if (this.character.settings?.[key]) {
            return this.character.settings[key];
        }

        // if not, check if it's in the settings object
        if (settings[key]) {
            return settings[key];
        }

        return null;
    }

    /**
     * Get the number of messages that are kept in the conversation buffer.
     * @returns The number of recent messages to be kept in memory.
     */
    getConversationLength() {
        return this.#conversationLength;
    }

    /**
     * Register an action for the agent to perform.
     * @param action The action to register.
     */
    registerAction(action: Action) {
        elizaLogger.success(`Registering action: ${action.name}`);
        this.actions.push(action);
    }

    /**
     * Register an evaluator to assess and guide the agent's responses.
     * @param evaluator The evaluator to register.
     */
    registerEvaluator(evaluator: Evaluator) {
        this.evaluators.push(evaluator);
    }

    /**
     * Register a context provider to provide context for message generation.
     * @param provider The context provider to register.
     */
    registerContextProvider(provider: Provider) {
        this.providers.push(provider);
    }

    /**
     * Process the actions of a message.
     * @param message The message to process.
     * @param content The content of the message to process actions from.
     */
    async processActions(
        message: Memory,
        responses: Memory[],
        state?: State,
        callback?: HandlerCallback
    ): Promise<void> {
        for (const response of responses) {
            if (!response.content?.action) {
                elizaLogger.warn("No action found in the response content.");
                continue;
            }

            const normalizedAction = response.content.action
                .toLowerCase()
                .replace("_", "");

            elizaLogger.success(`Normalized action: ${normalizedAction}`);

            let action = this.actions.find(
                (a: { name: string }) =>
                    a.name
                        .toLowerCase()
                        .replace("_", "")
                        .includes(normalizedAction) ||
                    normalizedAction.includes(
                        a.name.toLowerCase().replace("_", "")
                    )
            );

            if (!action) {
                elizaLogger.info("Attempting to find action in similes.");
                for (const _action of this.actions) {
                    const simileAction = _action.similes.find(
                        (simile) =>
                            simile
                                .toLowerCase()
                                .replace("_", "")
                                .includes(normalizedAction) ||
                            normalizedAction.includes(
                                simile.toLowerCase().replace("_", "")
                            )
                    );
                    if (simileAction) {
                        action = _action;
                        elizaLogger.success(
                            `Action found in similes: ${action.name}`
                        );
                        break;
                    }
                }
            }

            if (!action) {
                elizaLogger.error(
                    "No action found for",
                    response.content.action
                );
                continue;
            }

            if (!action.handler) {
                elizaLogger.error(`Action ${action.name} has no handler.`);
                continue;
            }

            try {
                elizaLogger.info(
                    `Executing handler for action: ${action.name}`
                );
                // @ts-expect-error todo
                await action.handler(this, message, state, {}, callback);
            } catch (error) {
                elizaLogger.error(error);
            }
        }
    }

    /**
     * Evaluate the message and state using the registered evaluators.
     * @param message The message to evaluate.
     * @param state The state of the agent.
     * @param didRespond Whether the agent responded to the message.~
     * @param callback The handler callback
     * @returns The results of the evaluation.
     */
    // @ts-expect-error todo
    async evaluate(
        message: Memory,
        state?: State,
        didRespond?: boolean,
        callback?: HandlerCallback
    ) {
        const evaluatorPromises = this.evaluators.map(
            async (evaluator: Evaluator) => {
                elizaLogger.log("Evaluating", evaluator.name);
                if (!evaluator.handler) {
                    return null;
                }
                if (!didRespond && !evaluator.alwaysRun) {
                    return null;
                }
                // @ts-expect-error todo
                const result = await evaluator.validate(this, message, state);
                if (result) {
                    return evaluator;
                }
                return null;
            }
        );

        const resolvedEvaluators = await Promise.all(evaluatorPromises);
        const evaluatorsData = resolvedEvaluators.filter(Boolean);

        // if there are no evaluators this frame, return
        if (evaluatorsData.length === 0) {
            return [];
        }

        const context = composeContext({
            // @ts-expect-error todo
            state: {
                ...state,
                // @ts-expect-error todo
                evaluators: formatEvaluators(evaluatorsData),
                // @ts-expect-error todo
                evaluatorNames: formatEvaluatorNames(evaluatorsData),
            },
            template:
                this.character.templates?.evaluationTemplate ||
                evaluationTemplate,
        });

        const result = await generateText({
            // @ts-expect-error todo
            runtime: this,
            context,
            modelClass: ModelClass.SMALL,
            verifiableInferenceAdapter: this.verifiableInferenceAdapter,
        });

        const evaluators = parseJsonArrayFromText(result);

        for (const evaluator of this.evaluators) {
            if (!evaluators?.includes(evaluator.name)) continue;

            if (evaluator.handler)
                // @ts-expect-error todo
                await evaluator.handler(this, message, state, {}, callback);
        }

        return evaluators;
    }

    /**
     * Ensure the existence of a participant in the room. If the participant does not exist, they are added to the room.
     * @param userId - The user ID to ensure the existence of.
     * @throws An error if the participant cannot be added.
     */
    async ensureParticipantExists(userId: UUID, roomId: UUID) {
        const participants =
            await this.databaseAdapter.getParticipantsForAccount(userId);

        if (participants?.length === 0) {
            await this.databaseAdapter.addParticipant(userId, roomId);
        }
    }

    /**
     * Ensure the existence of a user in the database. If the user does not exist, they are added to the database.
     * @param userId - The user ID to ensure the existence of.
     * @param userName - The user name to ensure the existence of.
     * @returns
     */

    async ensureUserExists(
        userId: UUID,
        userName: string | null,
        name: string | null,
        email?: string | null,
        source?: string | null
    ) {
        const account = await this.databaseAdapter.getAccountById(userId);
        if (!account) {
            await this.databaseAdapter.createAccount({
                id: userId,
                name: name || userName || "Unknown User",
                username: userName || name || "Unknown",
                email: email || (userName || "Bot") + "@" + source || "Unknown", // Temporary
                details: { summary: "" },
            });
            elizaLogger.success(`User ${userName} created successfully.`);
        }
    }

    async ensureParticipantInRoom(userId: UUID, roomId: UUID) {
        const participants =
            await this.databaseAdapter.getParticipantsForRoom(roomId);
        if (!participants.includes(userId)) {
            await this.databaseAdapter.addParticipant(userId, roomId);
            if (userId === this.agentId) {
                elizaLogger.log(
                    `Agent ${this.character.name} linked to room ${roomId} successfully.`
                );
            } else {
                elizaLogger.log(
                    `User ${userId} linked to room ${roomId} successfully.`
                );
            }
        }
    }

    async ensureConnection(
        userId: UUID,
        roomId: UUID,
        userName?: string,
        userScreenName?: string,
        source?: string
    ) {
        await Promise.all([
            this.ensureUserExists(
                this.agentId,
                this.character.name ?? "Agent",
                this.character.name ?? "Agent",
                source
            ),
            this.ensureUserExists(
                userId,
                userName ?? "User" + userId,
                userScreenName ?? "User" + userId,
                source
            ),
            this.ensureRoomExists(roomId),
        ]);

        await Promise.all([
            this.ensureParticipantInRoom(userId, roomId),
            this.ensureParticipantInRoom(this.agentId, roomId),
        ]);
    }

    /**
     * Ensure the existence of a room between the agent and a user. If no room exists, a new room is created and the user
     * and agent are added as participants. The room ID is returned.
     * @param userId - The user ID to create a room with.
     * @returns The room ID of the room between the agent and the user.
     * @throws An error if the room cannot be created.
     */
    async ensureRoomExists(roomId: UUID) {
        const room = await this.databaseAdapter.getRoom(roomId);
        if (!room) {
            await this.databaseAdapter.createRoom(roomId);
            elizaLogger.log(`Room ${roomId} created successfully.`);
        }
    }

    /**
     * Compose the state of the agent into an object that can be passed or used for response generation.
     * @param message The message to compose the state from.
     * @returns The state of the agent.
     */
    async composeState(
        message: Memory,
        additionalKeys: { [key: string]: unknown } = {}
    ) {
        const { userId, roomId } = message;

        const conversationLength = this.getConversationLength();

        const [actorsData, recentMessagesData, goalsData]: [
            Actor[],
            Memory[],
            Goal[],
        ] = await Promise.all([
            // @ts-expect-error todo
            getActorDetails({ runtime: this, roomId }),
            this.messageManager.getMemories({
                roomId,
                count: conversationLength,
                unique: false,
            }),
            getGoals({
                // @ts-expect-error todo
                runtime: this,
                count: 10,
                onlyInProgress: false,
                roomId,
            }),
        ]);

        const goals = formatGoalsAsString({ goals: goalsData });

        const actors = formatActors({ actors: actorsData ?? [] });

        const recentMessages = formatMessages({
            messages: recentMessagesData,
            actors: actorsData,
        });

        const recentPosts = formatPosts({
            messages: recentMessagesData,
            actors: actorsData,
            conversationHeader: false,
        });

        // const lore = formatLore(loreData);

        const senderName = actorsData?.find(
            (actor: Actor) => actor.id === userId
        )?.name;

        // TODO: We may wish to consolidate and just accept character.name here instead of the actor name
        const agentName =
            actorsData?.find((actor: Actor) => actor.id === this.agentId)
                ?.name || this.character.name;

        let allAttachments = message.content.attachments || [];

        if (recentMessagesData && Array.isArray(recentMessagesData)) {
            const lastMessageWithAttachment = recentMessagesData.find(
                (msg) =>
                    msg.content.attachments &&
                    msg.content.attachments.length > 0
            );

            if (lastMessageWithAttachment) {
                const lastMessageTime = lastMessageWithAttachment.createdAt;
                const oneHourBeforeLastMessage =
                    // @ts-expect-error todo
                    lastMessageTime - 60 * 60 * 1000; // 1 hour before last message

                allAttachments = recentMessagesData
                    .reverse()
                    .map((msg) => {
                        const msgTime = msg.createdAt ?? Date.now();
                        const isWithinTime =
                            msgTime >= oneHourBeforeLastMessage;
                        const attachments = msg.content.attachments || [];
                        if (!isWithinTime) {
                            attachments.forEach((attachment) => {
                                attachment.text = "[Hidden]";
                            });
                        }
                        return attachments;
                    })
                    .flat();
            }
        }

        const formattedAttachments = allAttachments
            .map(
                (attachment) =>
                    `ID: ${attachment.id}
Name: ${attachment.title}
URL: ${attachment.url}
Type: ${attachment.source}
Description: ${attachment.description}
Text: ${attachment.text}
  `
            )
            .join("\n");

        // randomly get 3 bits of lore and join them into a paragraph, divided by \n
        let lore = "";
        // Assuming this.lore is an array of lore bits
        if (this.character.lore && this.character.lore.length > 0) {
            const shuffledLore = [...this.character.lore].sort(
                () => Math.random() - 0.5
            );
            const selectedLore = shuffledLore.slice(0, 10);
            lore = selectedLore.join("\n");
        }

        const formattedCharacterPostExamples = this.character.postExamples
            .sort(() => 0.5 - Math.random())
            .map((post) => {
                const messageString = `${post}`;
                return messageString;
            })
            .slice(0, 50)
            .join("\n");

        const formattedCharacterMessageExamples = this.character.messageExamples
            .sort(() => 0.5 - Math.random())
            .slice(0, 5)
            .map((example) => {
                const exampleNames = Array.from({ length: 5 }, () =>
                    uniqueNamesGenerator({ dictionaries: [names] })
                );

                return example
                    .map((message) => {
                        let messageString = `${message.user}: ${message.content.text}`;
                        exampleNames.forEach((name, index) => {
                            const placeholder = `{{user${index + 1}}}`;
                            messageString = messageString.replaceAll(
                                placeholder,
                                name
                            );
                        });
                        return messageString;
                    })
                    .join("\n");
            })
            .join("\n\n");

        const getRecentInteractions = async (
            userA: UUID,
            userB: UUID
        ): Promise<Memory[]> => {
            // Find all rooms where userA and userB are participants
            const rooms = await this.databaseAdapter.getRoomsForParticipants([
                userA,
                userB,
            ]);

            // Check the existing memories in the database
            const existingMemories =
                await this.messageManager.getMemoriesByRoomIds({
                    // filter out the current room id from rooms
                    roomIds: rooms.filter((room) => room !== roomId),
                });

            // Sort messages by timestamp in descending order
            // @ts-expect-error todo
            existingMemories.sort((a, b) => b.createdAt - a.createdAt);

            // Take the most recent messages
            const recentInteractionsData = existingMemories.slice(0, 20);
            return recentInteractionsData;
        };

        const recentInteractions =
            userId !== this.agentId
                ? await getRecentInteractions(userId, this.agentId)
                : [];

        const getRecentMessageInteractions = async (
            recentInteractionsData: Memory[]
        ): Promise<string> => {
            // Format the recent messages
            const formattedInteractions = await Promise.all(
                recentInteractionsData.map(async (message) => {
                    const isSelf = message.userId === this.agentId;
                    let sender: string;
                    if (isSelf) {
                        sender = this.character.name;
                    } else {
                        const accountId =
                            await this.databaseAdapter.getAccountById(
                                message.userId
                            );
                        sender = accountId?.username || "unknown";
                    }
                    return `${sender}: ${message.content.text}`;
                })
            );

            return formattedInteractions.join("\n");
        };

        const formattedMessageInteractions =
            await getRecentMessageInteractions(recentInteractions);

        const getRecentPostInteractions = async (
            recentInteractionsData: Memory[],
            actors: Actor[]
        ): Promise<string> => {
            const formattedInteractions = formatPosts({
                messages: recentInteractionsData,
                actors,
                conversationHeader: true,
            });

            return formattedInteractions;
        };

        const formattedPostInteractions = await getRecentPostInteractions(
            recentInteractions,
            actorsData
        );

        // if bio is a string, use it. if its an array, pick one at random
        let bio = this.character.bio || "";
        if (Array.isArray(bio)) {
            // get three random bio strings and join them with " "
            bio = bio
                .sort(() => 0.5 - Math.random())
                .slice(0, 3)
                .join(" ");
        }

        let knowledgeData = [];
        let formattedKnowledge = '';

        if(this.character.settings?.ragKnowledge) {
            const recentContext = recentMessagesData
            .slice(-3) // Last 3 messages
            .map(msg => msg.content.text)
            .join(' ');

            knowledgeData = await this.ragKnowledgeManager.getKnowledge({
                query: message.content.text,
                conversationContext: recentContext,
                limit: 5
            });

            formattedKnowledge = formatKnowledge(knowledgeData);
        } else {
            knowledgeData = await knowledge.get(this, message);

            formattedKnowledge = formatKnowledge(knowledgeData);
        }

        const initialState = {
            agentId: this.agentId,
            agentName,
            bio,
            lore,
            adjective:
                this.character.adjectives &&
                this.character.adjectives.length > 0
                    ? this.character.adjectives[
                          Math.floor(
                              Math.random() * this.character.adjectives.length
                          )
                      ]
                    : "",
            knowledge: formattedKnowledge,
            knowledgeData: knowledgeData,
            ragKnowledgeData: knowledgeData,
            // Recent interactions between the sender and receiver, formatted as messages
            recentMessageInteractions: formattedMessageInteractions,
            // Recent interactions between the sender and receiver, formatted as posts
            recentPostInteractions: formattedPostInteractions,
            // Raw memory[] array of interactions
            recentInteractionsData: recentInteractions,
            // randomly pick one topic
            topic:
                this.character.topics && this.character.topics.length > 0
                    ? this.character.topics[
                          Math.floor(
                              Math.random() * this.character.topics.length
                          )
                      ]
                    : null,
            topics:
                this.character.topics && this.character.topics.length > 0
                    ? `${this.character.name} is interested in ` +
                      this.character.topics
                          .sort(() => 0.5 - Math.random())
                          .slice(0, 5)
                          .map((topic, index) => {
                              if (index === this.character.topics.length - 2) {
                                  return topic + " and ";
                              }
                              // if last topic, don't add a comma
                              if (index === this.character.topics.length - 1) {
                                  return topic;
                              }
                              return topic + ", ";
                          })
                          .join("")
                    : "",
            characterPostExamples:
                formattedCharacterPostExamples &&
                formattedCharacterPostExamples.replaceAll("\n", "").length > 0
                    ? addHeader(
                          `# Example Posts for ${this.character.name}`,
                          formattedCharacterPostExamples
                      )
                    : "",
            characterMessageExamples:
                formattedCharacterMessageExamples &&
                formattedCharacterMessageExamples.replaceAll("\n", "").length >
                    0
                    ? addHeader(
                          `# Example Conversations for ${this.character.name}`,
                          formattedCharacterMessageExamples
                      )
                    : "",
            messageDirections:
                this.character?.style?.all?.length > 0 ||
                this.character?.style?.chat.length > 0
                    ? addHeader(
                          "# Message Directions for " + this.character.name,
                          (() => {
                              const all = this.character?.style?.all || [];
                              const chat = this.character?.style?.chat || [];
                              return [...all, ...chat].join("\n");
                          })()
                      )
                    : "",

            postDirections:
                this.character?.style?.all?.length > 0 ||
                this.character?.style?.post.length > 0
                    ? addHeader(
                          "# Post Directions for " + this.character.name,
                          (() => {
                              const all = this.character?.style?.all || [];
                              const post = this.character?.style?.post || [];
                              return [...all, ...post].join("\n");
                          })()
                      )
                    : "",

            //old logic left in for reference
            //food for thought. how could we dynamically decide what parts of the character to add to the prompt other than random? rag? prompt the llm to decide?
            /*
            postDirections:
                this.character?.style?.all?.length > 0 ||
                this.character?.style?.post.length > 0
                    ? addHeader(
                            "# Post Directions for " + this.character.name,
                            (() => {
                                const all = this.character?.style?.all || [];
                                const post = this.character?.style?.post || [];
                                const shuffled = [...all, ...post].sort(
                                    () => 0.5 - Math.random()
                                );
                                return shuffled
                                    .slice(0, conversationLength / 2)
                                    .join("\n");
                            })()
                        )
                    : "",*/
            // Agent runtime stuff
            senderName,
            actors:
                actors && actors.length > 0
                    ? addHeader("# Actors", actors)
                    : "",
            actorsData,
            roomId,
            goals:
                goals && goals.length > 0
                    ? addHeader(
                          "# Goals\n{{agentName}} should prioritize accomplishing the objectives that are in progress.",
                          goals
                      )
                    : "",
            goalsData,
            recentMessages:
                recentMessages && recentMessages.length > 0
                    ? addHeader("# Conversation Messages", recentMessages)
                    : "",
            recentPosts:
                recentPosts && recentPosts.length > 0
                    ? addHeader("# Posts in Thread", recentPosts)
                    : "",
            recentMessagesData,
            attachments:
                formattedAttachments && formattedAttachments.length > 0
                    ? addHeader("# Attachments", formattedAttachments)
                    : "",
            ...additionalKeys,
        } as State;

        const actionPromises = this.actions.map(async (action: Action) => {
            // @ts-expect-error todo
            const result = await action.validate(this, message, initialState);
            if (result) {
                return action;
            }
            return null;
        });

        const evaluatorPromises = this.evaluators.map(async (evaluator) => {
            const result = await evaluator.validate(
                // @ts-expect-error todo
                this,
                message,
                initialState
            );
            if (result) {
                return evaluator;
            }
            return null;
        });

        const [resolvedEvaluators, resolvedActions, providers] =
            await Promise.all([
                Promise.all(evaluatorPromises),
                Promise.all(actionPromises),
                // @ts-expect-error todo
                getProviders(this, message, initialState),
            ]);

        const evaluatorsData = resolvedEvaluators.filter(
            Boolean
        ) as Evaluator[];
        const actionsData = resolvedActions.filter(Boolean) as Action[];

        const actionState = {
            actionNames:
                "Possible response actions: " + formatActionNames(actionsData),
            actions:
                actionsData.length > 0
                    ? addHeader(
                          "# Available Actions",
                          formatActions(actionsData)
                      )
                    : "",
            actionExamples:
                actionsData.length > 0
                    ? addHeader(
                          "# Action Examples",
                          composeActionExamples(actionsData, 10)
                      )
                    : "",
            evaluatorsData,
            evaluators:
                evaluatorsData.length > 0
                    ? formatEvaluators(evaluatorsData)
                    : "",
            evaluatorNames:
                evaluatorsData.length > 0
                    ? formatEvaluatorNames(evaluatorsData)
                    : "",
            evaluatorExamples:
                evaluatorsData.length > 0
                    ? formatEvaluatorExamples(evaluatorsData)
                    : "",
            providers: addHeader(
                `# Additional Information About ${this.character.name} and The World`,
                providers
            ),
        };

        return { ...initialState, ...actionState } as State;
    }

    async updateRecentMessageState(state: State): Promise<State> {
        const conversationLength = this.getConversationLength();
        const recentMessagesData = await this.messageManager.getMemories({
            roomId: state.roomId,
            count: conversationLength,
            unique: false,
        });

        const recentMessages = formatMessages({
            actors: state.actorsData ?? [],
            messages: recentMessagesData.map((memory: Memory) => {
                const newMemory = { ...memory };
                delete newMemory.embedding;
                return newMemory;
            }),
        });

        let allAttachments: Media[] = [];

        if (recentMessagesData && Array.isArray(recentMessagesData)) {
            const lastMessageWithAttachment = recentMessagesData.find(
                (msg) =>
                    msg.content.attachments &&
                    msg.content.attachments.length > 0
            );

            if (lastMessageWithAttachment) {
                const lastMessageTime = lastMessageWithAttachment.createdAt;
                const oneHourBeforeLastMessage =
                    // @ts-expect-error todo
                    lastMessageTime - 60 * 60 * 1000; // 1 hour before last message

                allAttachments = recentMessagesData
                    .filter((msg) => {
                        const msgTime = msg.createdAt;
                        // @ts-expect-error todo
                        return msgTime >= oneHourBeforeLastMessage;
                    })
                    .flatMap((msg) => msg.content.attachments || []);
            }
        }

        const formattedAttachments = allAttachments
            .map(
                (attachment) =>
                    `ID: ${attachment.id}
Name: ${attachment.title}
URL: ${attachment.url}
Type: ${attachment.source}
Description: ${attachment.description}
Text: ${attachment.text}
    `
            )
            .join("\n");

        return {
            ...state,
            recentMessages: addHeader(
                "# Conversation Messages",
                recentMessages
            ),
            recentMessagesData,
            attachments: formattedAttachments,
        } as State;
    }

    getVerifiableInferenceAdapter(): IVerifiableInferenceAdapter | undefined {
        return this.verifiableInferenceAdapter;
    }

    setVerifiableInferenceAdapter(adapter: IVerifiableInferenceAdapter): void {
        this.verifiableInferenceAdapter = adapter;
    }
}

const formatKnowledge = (knowledge: KnowledgeItem[]) => {
    return knowledge
        .map((knowledge) => `- ${knowledge.content.text}`)
        .join("\n");
};<|MERGE_RESOLUTION|>--- conflicted
+++ resolved
@@ -34,11 +34,8 @@
     IRAGKnowledgeManager,
     IMemoryManager,
     KnowledgeItem,
-<<<<<<< HEAD
     RAGKnowledgeItem,
-=======
     Media,
->>>>>>> 2cbd8ee8
     ModelClass,
     ModelProviderName,
     Plugin,
