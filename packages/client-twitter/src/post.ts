--- conflicted
+++ resolved
@@ -139,10 +139,6 @@
             elizaLogger.log(`Next tweet scheduled in ${randomMinutes} minutes`);
         };
 
-<<<<<<< HEAD
-=======
-
->>>>>>> 83e42783
         const processActionsLoop = async () => {
             const actionInterval = parseInt(
                 this.runtime.getSetting("ACTION_INTERVAL")
